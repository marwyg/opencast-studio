* {
    box-sizing: border-box;
}

html, body {
    margin: 0;
    padding: 0;
    height: 100%;
    min-height: 100%;
    font-family: Ubuntu, Roboto, "Open Sans", "Segoe UI", "Helvetica Neue", Verdana, sans-serif;
}

body {
    overflow-x: hidden;
}

body.translating [data-translate],
body.translating [data-translatetitle],
body.translating [data-pseudotext] {
    color: transparent;
}

header {
    height: 3rem;
    line-height: 3rem;
    display: block;
    width: 100%;
    background: #333;
    box-shadow: 0 4px 4px -4px rgba(0,0,0,0.4);
}

body:not(#code) header span {
    color: white;
}

body:not(#code) header #logo-main {
    height: 50px;
    padding-top: -5px;
}


#code header {
    background: transparent;
}

#code header label {
    display: inline-block;
    width: 25%;
    height: 3rem;
    line-height: 3rem;
    text-align: center;
    position: relative;
    z-index: 1;
}

#code header::before {
    content: '';
    width: 25%;
    height: 3rem;
    background: #09f;
    transition: transform 0.3s;
    top: 0;
    left: 0;
    position: absolute;
}

#chooseDevice:checked ~ header::before {
    transform: translateX(100%);
}

#stream:checked ~ header::before {
    transform: translateX(200%);
}

#whiteboard:checked ~ header::before {
    transform: translateX(300%);
}

#chooseDevice[disabled] ~ header label[for=chooseDevice] {
    color: #777;
    background: #ddd;
}

#stream[disabled] ~ header label[for=stream] {
    color: #777;
    background: #ddd;
}

#whiteboard[disabled] ~ header label[for=whiteboard] {
    color: #777;
    background: #ddd;
}

.no-transitions * {
    transition-delay: 0s !important;
    transition-duration: 0s !important;
}

#language {
    float: right;
    line-height: 3rem;
    height: 3rem;
    margin: 0 1rem;
    position: relative;
}

#chosenLanguage {
    line-height: 3rem;
    height: 3rem;
    display: inline-block;
}

#language img {
    width: 2rem;
    height: 2rem;
    margin: 0.5rem 0 0.5rem 0.5rem;
    vertical-align: top;
    display: inline-block;
}

#language span {
    font-family: Ubuntu, Roboto, "Open Sans", "Segoe UI", "Helvetica Neue", Verdana, sans-serif;
    line-height: 3rem;
    vertical-align: top;
}

#language ul {
    position: absolute;
    top: 100%;
    right: -0.5rem;
    padding-right: 0.5rem;
    visibility: hidden;
    z-index: 3;
    box-shadow: inset 0 3px 3px -3px rgba(0,0,0,0.2),
                0 3px 6px -2px rgba(0,0,0,0.4);
    background: white;
}

#chooseLanguage:checked ~ ul {
    visibility: visible;
}

#language ul li {
    line-height: 2rem;
    text-align: right;
    white-space: nowrap;
    padding-left: 1rem;
    cursor: pointer;
}

#language ul li img {
    margin: 0.25rem 0 0.25rem 0.5rem;
}

#language ul button {
    background: none;
    border:none;
    line-height: 2.5rem;
    vertical-align: top;
}

main {
    position: relative;
    width: 100%;
    height: calc(100% - 3rem);
    overflow: hidden;
}

#code main {
    overflow-x: hidden;
}

.content {
    width: 100%;
    height: 100%;
    overflow: hidden;
    position: relative;
    z-index: 2;
}

#code .content {
    overflow-y: visible;
}

section {
    position: absolute;
    width: 100%;
    height: 100%;
    top: 0;
    left: 0;
    transform: translateX(100%);
    transition: transform ease-in-out;
    transition-duration: 0.5s;
    padding-top: 4rem;
    overflow: hidden;
}

main section:first-of-type {
    transform: translateX(-100%);
}

input:checked + section {
    transform: translateX(0);
}

.hiddenCheck {
    display: none;
}

.bigButton {
    display: inline-block;
    vertical-align: top;
    width: 20%;
    margin: 0 20% 0 0;
    position: relative;
    background: #ddd;
    border-radius: 0.25rem;
}

.bigButton:first-child {
    margin-left: 20%;
}

.bigButton::before {
    margin-top: 100%;
    display: block;
    content: '';
}

.bigButton::after {
    position: absolute;
    top: 50%;
    left: 50%;
    transform: translate(-50%, -50%);
    text-align: center;
    font-size: 1.5rem;
    font-weight: 300;
    color: #666;
    width: 100%;
}

.bigButton[for=create]::after {
    content: 'Create a video';
}

.bigButton[for=edit]::after {
    content: 'Edit a video';
}

.action {
    cursor: pointer;
}

#videoView {
    display: flex;
    justify-content: space-between;
    align-items: flex-start;
    padding: 0 2rem;
    position: relative;
    pointer-events: none;
    min-height: calc(22.5vw - 4rem);
    transition: min-height 1s;
}

#minimiseStreams:checked ~ #advancedUserView:checked ~ #mergestreams:checked ~ #videoView {
    min-height: calc(100% - 10rem);
}

#videoView * {
    pointer-events: auto;
}

.mediadevice {
    background: #ddd;
    width: 30%;
    position: relative;
    box-shadow: 0 2px 4px rgba(0,0,0,0.15);
    overflow: hidden;
    visibility: visible;
    max-height: calc(100vh - 14rem);
}

.mediadevice:not(.audioDevice) {
    transition: width 0.5s, opacity 0.25s, visibility 0s;
}

.mediadevice.audioDevice {
    position: absolute;
    left: 50%;
    transform: translateX(-50%);
    width: calc((100% - 4rem)*0.3) !important;
}

.mediadevice::before {
    display: block;
    margin-top: 75%;
    content: '';
}

.mediadevice video,
.mediadevice audio {
    position: absolute;
    top: 0;
    left: 0;
    width: 100%;
    z-index: 2;
    background: transparent;
}

.mediadevice.desktopDevice video {
    top: 50%;
    left: 50%;
    transform: translate(-50%, -50%);
}

.mediadevice.desktopDevice.active {
    background: black;
}

.mediadevice .streamControls {
    position: absolute;
    top: 0;
    left: 0;
    width: 100%;
    height: 3rem;
    background: rgba(48,48,48,0.9);
    opacity: 0;
    visibility: hidden;
    transition: opacity 0.3s, visibility 0s 0.3s;
    z-index: 3;
    text-align: right;
}

.streamControls label {
    width: 2rem;
    height: 2rem;
    line-height: 2rem;
    display: inline-block;
    vertical-align: top;
    margin: 0.5rem;
    position: relative;
    background: transparent;
    transition: background 0.3s;
    color: white;
    font-size: 0.8rem;
    text-align: center;
    transition: color 0.3s;
}

.streamControls label[for^=inputSource] {
    float: left;
    width: auto;
    padding: 0 0.5rem;
    max-width: 40%;
}

.streamControls label[for^=inputSource] > span {
    display: inline-block;
    overflow: hidden;
    white-space: nowrap;
    text-overflow: ellipsis;
}

.streamControls label[for^=inputSource] ul:not(:empty)::before {
    content: 'Switch to:';
    display: block;
    text-align: left;
    color: white;
    font-weight: 300;
    padding: 0 0.25rem;
    line-height: 2rem;
}

.streamControls label[for^=inputSource] ul li {
    height: 2rem;
    line-height: 2rem;
    text-align: left;
    padding: 0 0.5rem;
}

input[id^=inputSource]:not(:checked) ~ label[for^=inputSource] ul {
    max-height: 0 !important;
}

.streamControls label[for^=inputSource] ul li button {
    display: block;
    height: 100%;
    line-height: 2rem;
}

.recording .streamControls label:nth-of-type(1) {
    pointer-events: none !important;
    background: rgba(254,0,1,0.4);
}
.recording .streamControls label:nth-of-type(1) * {
    pointer-events: none !important;
}

.streamControls label:hover {
    color: black;
}

.streamControls label ul {
    position: absolute;
    right: -0.5rem;
    top: calc(100% + 0.5rem);
    background: rgba(48,48,48,0.9);
    overflow: hidden;
    max-height: 0;
    padding: 0;
    margin: 0;
    list-style: none;
    transition: max-height 0.5s;
}

.streamControls label.pull-left ul {
    right: auto;
    left: 0;
    min-width: 100%;
}

.streamControls input:nth-of-type(1):checked ~ label:nth-of-type(1) ul {
    max-height: 6rem;
}

.streamControls input:nth-of-type(2):checked ~ label:nth-of-type(2) ul {
    max-height: 6rem;
}

.streamControls label ul li {
    line-height: 1rem;
    display: block;
    overflow: hidden;
    padding: 0 0.5rem;
    white-space: nowrap;
    text-align: right;
}

.streamControls label ul li:hover {
    background: rgba(255,255,255, 0.7);
}

.streamControls label ul li button {
    background: none;
    border: none;
    color: white;
    font-weight: 300;
    display: block;
    margin: 0;
}

.streamControls label:hover {
    background: white;
}

#advancedUserView:checked ~ .mediadevice.active:hover .streamControls,
#advancedUserView:checked ~ #videoView .mediadevice.active:hover .streamControls {
    opacity: 1;
    visibility: visible;
    transition: opacity 0.3s, visibility 0s;
}

.midSplit {
    display: flex;
    width: 30%;
    position: relative;
    flex-direction: column;
    justify-content: space-between;
}

.midSplit .mediadevice {
    width: 100%;
}

.midSplit .mediadevice::before {
    margin-top: calc(100%/3);
}

.mediadevice::after {
    content: attr(data-title);
    position: absolute;
    color: #666;
    bottom: 0;
    left: 0;
    width: 100%;
    text-align: center;
    line-height: 3rem;
    font-size: 1.5rem;
    font-weight: 300;
    transition: opacity 0.5s;
    opacity: 1;
}

.mediadevice[for=mergestreams]::after {
    bottom: calc(50% - 1.5rem);
}

.extensionRequired label[for=desktopstream]::after {
    content: 'Click to install desktop extension';
}

.mediadevice.active::after {
    opacity: 0;
}

.placeholder {
    position: absolute;
    top: 50%;
    left: 50%;
    width: 15rem;
    height: 10rem;
    transform: translate(-50%, calc(-50% - 1rem));
    z-index: 1;
}

.shadow {
    position: absolute;
    top: 50%;
    left: 50%;
    width: 50%;
    height: 50%;
    transform: translate(-50%, -50%);
    z-index: 0;
}

.desktopDevice.active .placeholder {
    display: none;
}

.desktopDevice .placeholder::before {
    content: '';
    width: 100%;
    height: calc(100% - 3rem);
    border: 0px solid white;
    border-bottom-width: 2rem;
    border-top-width: 1rem;
    border-radius: 0.5rem;
    box-shadow: 0 0 3px rgba(0,0,0,0.2),
                inset 0 2px 2px -2px rgba(0,0,0,0.2),
                inset 0 -2px 2px -2px rgba(0,0,0,0.2);
    position: absolute;
    top: 0;
    left: 0;
}

.desktopDevice .placeholder::after {
    content: '';
    width: 3rem;
    height: 0;
    position: absolute;
    bottom: -3rem;
    left: 50%;
    transform: translate(-50%, -50%);
    border-bottom: 2rem solid white;
    border-left: 1rem solid transparent;
    border-right: 1rem solid transparent;
    filter: drop-shadow(0 2px 1px rgba(0,0,0,0.1));
}

.videoDevice .placeholder, .videoDevice .shadow {
    width: 8rem;
    height: 8rem;
    transform: translate(-50%, -50%);
}

.videoDevice .placeholder::before {
    content: '';
    width: 4rem;
    height: 4rem;
    border: 1rem solid white;
    border-radius: 50%;
    position: absolute;
    box-shadow: 0 0 1px 1px rgba(0,0,0,0.2),
                inset 0 0 1px 1px rgba(0,0,0,0.2);
    top: 0;
    left: 50%;
    transform: translate(-50%, 0%);
}

.videoDevice .placeholder::after, .videoDevice .shadow::after {
    content: '';
    width: 6rem;
    height: 6rem;
    position: absolute;
    bottom: -3rem;
    left: 50%;
    transform: translateX(-50%);
    background: white;
    border-radius: 50%;
    -webkit-clip-path: url(#webcamStand);
    clip-path: url(#webcamStand);
}

.videoDevice .shadow::after {
    bottom: calc(-3rem - 1px);
    transform: translateX(-50%) scaleY(1.1) scaleX(1.025);
    background: rgba(0,0,0,0.1);
}

.mediadevice canvas {
    position: absolute;
    width: 70%;
    height: 1rem;
    background: white;
    top: calc(50% - 0.5rem);
    left: 15%;
    opacity: 0;
    transition: 0.25s;
    border-radius: 0.5rem;
    z-index: 1;
}

.active.mediadevice canvas {
    opacity: 1;
    transition: 0.5s 1s;
}

.audioDevice .placeholder, .audioDevice .shadow {
    transform: translate(-50%, -50%);
    width: 4rem;
    height: 4rem;
    top: calc(50% - 0.5rem);
    transition: transform 0.75s ease-in-out, left 0.75s ease-in-out, top 0.75s ease-in-out;
    z-index: 3;
}

.audioDevice .shadow {
    top: calc(50% - 0.5rem + 1px);
    position: absolute;
    z-index: 2;
}

.active.audioDevice .placeholder, .active.audioDevice .shadow {
    left: 0;
    top: calc(50% - 0.75rem);
    transform: scale(0.5) translate(0, -50%);
}

.active .audioDevice .shadow {
    top: calc(50% - 0.75rem + 1px);
}

.audioDevice .placeholder::before, .audioDevice .shadow::before {
    width: 2rem;
    height: 4rem;
    content: '';
    position: absolute;
    top: -1rem;
    left: 50%;
    transform: translate(-50%, 0);
    background: white;
    border-radius: 1rem;
    -webkit-clip-path: url(#mic);
    clip-path: url(#mic);
    transition: background 1s;
}

.audioDevice .shadow::before {
    transform: translate(-50%, 0) scaleX(1.05);
}

.audioDevice .placeholder::after, .audioDevice .shadow::after {
    width: 3rem;
    height: 1.8125rem;
    background: white;
    bottom: 0;
    left: 50%;
    transform: translateX(-50%);
    background: white;
    content: '';
    position: absolute;
    -webkit-clip-path: url(#micStand);
    clip-path: url(#micStand);
    transition: background 0.5s 1s;
}

.audioDevice .shadow::before, .audioDevice .shadow::after {
    background: rgba(0,0,0,0.2);
}

#mergestreams:checked ~ #videoView .audioDevice {
    background: transparent;
}

#mergestreams:checked ~ #videoView .audioDevice .placeholder::before,
#mergestreams:checked ~ #videoView .audioDevice .placeholder::after {
    background: #ddd;
}


#streams {
    position: absolute;
    bottom: 0;
    width: 100%;
    list-style: none;
    height: 8rem;
    box-shadow: 0 -1px 1px rgba(0,0,0,0.2);
    padding: 0;
    margin: 0;
    opacity: 0;
    visibility: hidden;
    transition: visibility 0s 0.5s, opacity 0.5s, height 0.5s;
    perspective: 800px;
}

#advancedUserView:checked ~ #streams {
    opacity: 1;
    visibility: visible;
    transition: visibility 0s, opacity 0.5s, height 0.5s;
}

#simpleUserView:checked ~ #videoView .mediadevice {
    width: 45%;
    transition: width 0.5s 0.5s;
}

#simpleUserView:checked ~ #videoView .mediadevice.audioDevice,
#simpleUserView:checked ~ label[for=mergestreams].mediadevice {
    opacity: 0;
    visibility: hidden;
    transition: opacity 0.5s, visibility 0s 0.5s;
}

#advancedUserView:checked ~ #videoView .mediadevice.audioDevice,
#advancedUserView:checked ~ label[for=mergestreams].mediadevice {
    opacity: 1;
    visibility: visible;
    transition: opacity 0.3s 0.5s, visibility 0s 0.5s, position 0s,
                width 1s, height 1s, top 1s, bottom 1s, left 1s, transform 1s, border-radius 0.5s 0.75s;
}

#minimiseStreams:checked ~ #advancedUserView:checked ~ #mergestreams:checked ~ label[for=mergestreams].mediadevice {
    width: calc((100vh - 17rem)*16/9);
}

#advancedUserView:checked ~ #videoView .mediadevice.audioDevice {
    bottom: 0;
}

#streams::before {
    display: inline-block;
    vertical-align: top;
    width: 8rem;
    content: 'Devices';
    line-height: 8rem;
    text-align: center;
    font-size: 1.5rem;
    font-weight: 300;
    color: #666;
    background: #ddd;
    transition: line-height 0.5s, height 0.5s;
    z-index: 2;
    position: relative;
}

#streams::after {
    content: '';
    position: absolute;
    z-index: 0;
    background: #ddd;
    width: 8rem;
    height: 8rem;
    position: absolute;
    top: 0;
    left: 0;
}

#minimiseStreams:checked ~ #streams::before {
    line-height: 3rem;
    height: 3rem;
}


#streams .list {
    overflow-y: auto;
    display: inline-block;
    max-width: calc(100% - 17rem);
    height: 100%;
}

label[for=minimiseStreams] {
    position: absolute;
    top: 0;
    right: 1rem;
    height: 2rem;
    width: 3rem;
    border-bottom-left-radius: 0.25rem;
    border-bottom-right-radius: 0.25rem;
    border: 1px solid #ddd;
    border-top: none;
}

label[for=minimiseStreams]::before {
    position: absolute;
    content: '';
    width: 0;
    height: 0;
    left: 50%;
    top: 50%;
    border-top: 0.75rem solid #888;
    border-left: 0.5rem solid transparent;
    border-right: 0.5rem solid transparent;
    transform: translate(-50%, -50%);
    transition: transform 0.5s;
}

#minimiseStreams:checked ~ #streams {
    height: 3rem;
}

#minimiseStreams:checked ~ #streams label[for=minimiseStreams]::before {
    transform: translate(-50%, -50%) rotate(180deg);
}

#minimiseStreams:checked ~ #streams .list {
    overflow-y: visible;
}

#minimiseStreams:checked ~ #streams li .placeholder,
#minimiseStreams:checked ~ #streams li .shadow {
    opacity: 0;
    transition: opacity 0.25s;
}

#streams li, #addDevice {
    cursor: pointer;
    width: 8rem;
    height: 6rem;
    display: inline-block;
    margin: 0.875rem 0 0.875rem 1rem;
    vertical-align: top;
    background: #ddd;
    position: relative;
    border: none;
    overflow: hidden;
    font-family: Ubuntu, Roboto, "Open Sans", "Segoe UI", "Helvetica Neue", Verdana, sans-serif;
    transition: height 0.5s, margin 0.5s, transform 0.5s;
    transform-style: preserve-3d;
    transform: rotateY(0deg);
    perspective: 800px;
}

#minimiseStreams:not(:checked) ~ #streams li.active.toggled {
    transform: rotateY(180deg);
}

#minimiseStreams:not(:checked) ~ #streams li.active .front,
#minimiseStreams:not(:checked) ~ #streams li.active.toggled .back {
    visibility: visible;
    transition: visibility 0s 0.2s;
}

#minimiseStreams:not(:checked) ~ #streams li.active .back,
#minimiseStreams:not(:checked) ~ #streams li.active.toggled .front {
    visibility: hidden;
}

#minimiseStreams:not(:checked) ~ #streams li.active .mediaContainer {
    width: calc(100% - 0.5rem);
    height: calc(100% - 0.5rem);
    margin: 0.25rem;
}

#streams li::after {
    line-height: 1.25rem;
    transition: line-height 0.5s;
}

#minimiseStreams:checked ~ #streams li {
    height: 2rem;
    margin: 0.5rem 0 0.5rem 1rem;
    overflow: visible;
}

#minimiseStreams:checked ~ #streams li .back li {
    margin: 0;
}

#minimiseStreams:checked ~ #streams li::after {
    line-height: 2rem;
}

#streams li video {
    position: absolute;
    top: 0;
    left: 0;
    width: 100%;
    z-index: 2;
    pointer-events: none;
    transition: opacity 0.5s;
}

#minimiseStreams:checked ~ #streams li:hover .mediaContainer {
    top: auto;
    bottom: calc(100% + 1rem);
    opacity: 1;
    visibility: visible;
    transition: opacity 0s, visibility 0s, transform 0.5s;
}

#minimiseStreams:checked ~ #streams .mediaContainer.toggled {
    transform: rotateY(180deg);
}

#streams li.desktopDevice.active {
    background: black;
}

#minimiseStreams:checked ~ #streams li.desktopDevice.active {
    background: #ddd;
}

#streams li.desktopDevice video {
    top: 50%;
    left: 50%;
    transform: translate(-50%, -50%);
}

#streams li .placeholder, #streams li .shadow {
    top: 45%;
    left: 50%;
    transform: translate(-50%, -50%) scale(0.4);
    position: absolute;
    transition: opacity 0.25s 0.5s;
}

#streams li .shadow {
    top: calc(45% + 1px);
}
/*
#streams li .mediaContainer {
  position: absolute;
  bottom: calc(100% + 0.5rem);
  width: 9rem;
  height: 7rem;
  left: -0.5rem;
  background: white;
  border-radius: 0.125rem;
  box-shadow: 0 1px 4px rgba(0,0,0,0.2);
  display: none;
  transform-style: preserve-3d;
  transform: rotateY(0deg);
}
*/

#streams li .mediaContainer {
    position: absolute;
    top: 0;
    left: 0;
    width: 8rem;
    height: 6rem;
    top: 0;
    left: 0;
    opacity: 1;
    transform: rotateY(0deg);
    transform-style: preserve-3d;
}

#streams li:not(.active) .mediaContainer * {
    visibility: hidden;
}

#streams li.active .mediaContainer {
    z-index: 2;
}



.videoDevice .mediaContainer.active,
.desktopDevice .mediaContainer.active {
    background: black;
}

.mediaContainer .front {
    position: absolute;
    top: 0;
    left: 0;
    width: 100%;
    height: 100%;
    transform: rotateY(0deg);
    backface-visibility: hidden;
    transform-style: preserve-3d;
}

.mediaContainer .back {
    background: white;
    position: absolute;
    top: 0;
    left: 0;
    width: 100%;
    height: 100%;
    transform: rotateY(-180deg);
    backface-visibility: hidden;
    transform-style: preserve-3d;
}

#streams .back li {
    margin: 0;
    background: white;
    display: block;
    height: 1.8125rem;
    line-height: 1.8125rem;
    width: 8rem;
    font-size: 0.9rem;
}

#minimiseStreams:not(:checked) ~ #streams .back li {
    width: 100%;
    padding-left: 0.125rem;
}

#streams .back li:hover {
    background: #8cf;
}

#streams .back li button {
    padding: 0;
    border: none;
    background: none;
    font-weight: 300;
    font-size: 0.9rem;
    display: block;
    margin: 0;
    line-height: 2rem;
}

#minimiseStreams:checked ~ #streams .mediaContainer::before {
    width: calc(100% + 1rem);
    height: calc(100% + 1rem);
    content: '';
    position: absolute;
    left: -0.5rem;
    top: -0.5rem;
    border-radius: 0.25rem;
    box-shadow: 0 1px 3px rgba(0,0,0,0.2);
    background: white;
}

#minimiseStreams:checked ~ #streams .mediaContainer::after {
    width: 100%;
    height: 1rem;
    content: '';
    position: absolute;
    left: 0;
    bottom: -1rem;
}

#streams li.audioDevice .placeholder, #streams li.audioDevice .shadow {
    transform: translate(-50%, calc(-50% + 6px)) scale(0.6);
    transition: opacity 0.25s 0.5s;
}

#streams li.desktopDevice .placeholder {
    transform: translate(-50%, -50%) scale(0.25);
    box-shadow: -2px 0 2px -2px black,
                2px 0 2px -2px black;
}

li[data-title].active::before {
    content: '';
    position: absolute;
    top: 0;
    left: 0;
    border: 0.25rem solid #09f;
    pointer-events: none;
    z-index: 3;
    width: calc(100% - 0.5rem);
    height: calc(100% - 0.5rem);
}

li[data-title]::after {
    content: attr(data-title);
    position: absolute;
    bottom: 0;
    left: 0;
    padding: 0 0.25rem;
    overflow: hidden;
    font-size: 0.9rem;
    font-weight: 300;
    line-height: 1.25rem;
    width: calc(100% - 0.5rem);
    text-align: center;
}

#streams .peerDevice {
    animation: addingPeer 1.5s;
    animation-fill-mode: forwards;
}

.peerDevice canvas {
    width: 100%;
    height: 100%;
    position: absolute;
    top: 0;
    left: 0;
    background: white;
}

#addDevice {
    background: white;
    width: 6rem;
    height: 6rem;
    position: absolute;
    border: 1px solid #ddd;
    transition: width 0.5s, height 0.5s, margin 0.5s;
}

#minimiseStreams:checked ~ #streams #addDevice {
    width: 2.5rem;
    height: 2.5rem;
    margin: 0.25rem 0 0 1rem;
}

#addDevice::after {
    content: 'Add device';
    position: absolute;
    bottom: 0;
    left: 0;
    width: 100%;
    line-height: 1.25rem;
    font-size: 0.8rem;
    font-weight: 300;
    text-align: center;
    transition: opacity 0.25s 0.5s;
}

#minimiseStreams:checked ~ #streams #addDevice::after {
    opacity: 0;
    transition: opacity 0.5s;
}

#minimiseStreams:checked ~ #streams .mediaContainer {
    opacity: 0;
    visibility: hidden;
}

#addDevice::before {
    position: absolute;
    content: '';
    width: 3rem;
    height: 3rem;
    top: 1rem;
    left: 1.5rem;
    background: #ddd;
    clip-path: polygon(0% 33%, 33% 33%, 33% 0%, 66% 0%, 66% 33%, 100% 33%, 100% 66%, 66% 66%, 66% 100%, 33% 100%, 33% 66%, 0 66%);
    transition: width 0.5s, height 0.5s, top 0.5s, left 0.5s, background 0.5s, transform 0.25s;
}

#minimiseStreams:checked ~ #streams #addDevice::before {
    width: calc(2rem - 2px);
    height: calc(2rem - 2px);
    top: 0.25rem;
    left: 0.25rem;
    background: #ccc;
    transform: scale(1);
}

svg {
    position: absolute;
    top: 0;
    z-index: -1000;
    pointer-events: none;
    opacity: 0;
}

#cover, #introCover {
    position: absolute;
    top: 0;
    left: 0;
    width: 100%;
    height: 100%;
    z-index: 3;
    opacity: 0;
    visibility: hidden;
    background: rgba(0,0,0,0.5);
    transition: visibility 0s 0.25s, opacity 0.25s;
}

.loading #introCover {
    z-index: 4;
    opacity: 1;
    background: white;
    visibility: visible;
}

.loader {
    position: absolute;
    top: 50%;
    left: 50%;
    transform: translate(-50%, -50%);
    opacity: 0;
    visibility: hidden;
    text-align: center;
    width: 12rem;
    height: 12rem;
    transition: opacity 0.5s 0.5s, visibility 0s 1s;
}

.loader svg {
    width: 100%;
    height: 100%;
    position: absolute;
    top: 0;
    left: 0;
    z-index: 1;
    opacity: 1;
    animation: spin 6s infinite linear;
}

.loader svg circle {
    position: absolute;
    top: 0;
    left: 0;
    position: absolute;
}

.loader circle:nth-of-type(2) {
    animation: circleCover1 3s infinite linear;
    transform-origin: 50% 50%;
}

.loader circle:nth-of-type(3) {
    transform-origin: 50% 50%;
    transform: rotateX(180deg) rotateZ(-16deg);
}

.loader .loaderText {
    text-align: center;
    position: absolute;
    max-width: 80%;
    max-height: 80%;
    transform: translate(-50%, -50%);
    top: 50%;
    left: 50%;
    position: absolute;
    font-style: italic;
    font-size: 1.25rem;
    color: #666;
}

.loading .loader,
.connecting .loader {
    opacity: 1;
    visibility: visible;
}

.toggleCover:checked ~ #cover {
    opacity: 1;
    visibility: visible;
    transition: visibility 0s, opacity 0.25s;
}

.modal {
    position: fixed;
    top: 5rem;
    left: calc(50% - 320px);
    width: 640px;
    height: 480px;
    background: white;
    z-index: 3;
    transform: translateY(calc(-5rem - 500px));
    box-shadow: 0 8px 16px rgba(0,0,0,0.2);
    transition: transform 0.25s ease-in;
}

#addDeviceModal {
    height: auto;
    transform: translateY(calc(-5rem - 540px));
}

#extensionModal {
    height: auto;
    transform: translateY(calc(-5rem - 20px - 100%));
}

#extensionModal p {
    text-align: right;
    margin-bottom: 0;
}

#extensionModal a,
#extensionModal a:visited {
    background: #4397ff;
    color: white;
    text-shadow: 0 1px rgba(0,0,0,0.1);
    border: none;
    height: 2rem;
    line-height: 2rem;
    box-shadow: 0 2px 2px rgba(0,0,0,0.2);
    text-decoration: none;
    display: inline-block;
    padding: 0 0.5rem;
}

#toggleAddDeviceModal:checked ~ #addDeviceModal,
#toggleSaveCreationModal:checked ~ #saveCreation,
#toggleOcUploadSettingsModal:checked ~ #ocUploadSettings,
#toggleExtensionModal:checked ~ #extensionModal {
    transform: translateY(0);
    transition: transform 0.25s ease-out;
}

.modal h4 {
    margin: 0;
    padding: 0 1rem;
    font-weight: 300;
    font-size: 1.5rem;
    line-height: 4rem;
}

.modalBody h4 {
    padding: 0;
}

.modalClose {
}

.modalBody {
    padding: 1rem;
}

.modalFooter {
    position: absolute;
    bottom: 0;
    left: 0;
    height: 4rem;
    padding: 1rem;
    text-align: right;
    width: 100%;
}

.modalFooter .btn {
    border: none;
    margin-left: 0.5rem;
    border-radius: 0.125rem;
    box-shadow: 0 1px 2px rgba(0,0,0,0.2);
    font-family: Ubuntu, Roboto, "Open Sans", "Segoe UI", "Helvetica Neue", Verdana, sans-serif;
    height: 2rem;
    line-height: 2rem;
    padding: 0 0.5rem;
    display: inline-block;
    vertical-align: top;
    font-size: 0.9rem;
    font-weight: 300;
}

#qrcode {
    height: 240px;
    margin: 2rem auto;
}

#qrcode canvas,
#qrcode img {
    display: block;
    margin: 0 auto;
}

#host {
    padding: 0 0.25rem;
    color: #09f;
    text-decoration: none;
}

#paircode {
    height: 2rem;
    line-height: 2rem;
    text-align: center;
}

#paircode span {
    display: inline-block;
    height: 2rem;
    line-height: 2rem;
    width: 2rem;
    text-align: center;
    margin: 0 0.5rem;
    font-size: 1.5rem;
    background: #f3f3f3;
}

#codehref {
    display: none;
}

#code .content {
    width: 300%;
    transition: transform 0.5s;
    background: white;
}

#code section {
    width: 100vw;
    padding: 2rem 1rem;
    font-size: 1.25rem;
    text-align: center;
}

#code section input:not(.hiddenCheck) {
    display: block;
    width: 50%;
    margin: 1rem auto;
    border: none;
    border-bottom: 1px solid #ccc;
    height: 2rem;
    text-align: center;
    outline: none;
    transition: border-color 0.3s, box-shadow 0.3s;
    font-size: 1.25rem;
}

#code section input:focus {
    border-color: #09f;
    box-shadow: 0 3px 2px -2px #8cf;
}
#codeView {
    transform: translate(0) !important;
}

#choiceView {
    transform: translate(100%) !important;
}

#streamView {
    transform: translate(200%) !important;
}

#whiteboardView {
    transform: translate(300%) !important;
    padding: 0 !important;
}

#enterCode:checked ~ main .content {
    transform: translate(0);
}

#chooseDevice:checked ~ main .content {
    transform: translateX(calc(-100%/3));
}

#stream:checked ~ main .content {
    transform: translateX(calc(-200%/3));
}

#whiteboard:checked ~ main .content {
    transform: translateX(-100%);
}

#deviceList {
    margin: 2rem 0 0;
    padding: 0;
    display: flex;
    flex-wrap: wrap;
    justify-content: space-around;
}

#deviceList button {
    width: 8rem;
    max-width: 40%;
    box-shadow: 0 0 1px rgba(0,0,0,0.2);
    position: relative;
    background: white;
    border: none;
    margin: 1rem;
}

#deviceList button::before {
    display: block;
    margin-top: 100%;
    content: '';
}

.deviceName {
    position: absolute;
    bottom: 0;
    left: 0;
    width: 100%;
    padding: 0 1rem;
    padding: 0.25rem 0;
    line-height: 1rem;
    font-size: 0.8rem;
    text-align: center;
}

#deviceList .placeholder,
#deviceList .shadow {
    transform: scale(0.6) translate(-80%, -100%);
    left: 50%;
    top: 50%;
}

#deviceList .audioDevice .placeholder::before,
#deviceList .placeholder::after,
#deviceList .shadow::before,
#deviceList .shadow::after {
    background: #ccc !important;
}

#deviceList .videoDevice .placeholder::before {
    border-color: #ccc;
    box-shadow: none;
}

#deviceList .videoDevice::before {
    left: -1rem;
}

button {
    font-family: Ubuntu, Roboto, "Open Sans", "Segoe UI", "Helvetica Neue", Verdana, sans-serif;
}

@keyframes addingPeer {
    0% {
        margin: 0;
        width: 0;
        opacity: 0;
    }
    50% {
        margin: 0.875rem 0 0.875rem 1rem;
        width: 8rem;
        opacity: 0;
    }
    100% {
        opacity: 1;
    }
}

label.mediadevice[for=mergestreams] {
    position: absolute;
    top: 4rem;
    left: 50%;
    transform: translateX(-50%);
    width: calc((100% - 4rem)*0.3);
}

label[for=audiostream]::before,
label[for=mergestreams]::before {
    margin-top: calc(37.5% - 1rem);
    transition: margin-top 1s;
}

.topRightControls {
    height: 4rem;
    line-height: 4rem;
    text-align: right;
    position: absolute;
    top: -4rem;
    right: 2rem;
    font-size: 1.6rem;
}

#ocUploadIssueButton {
    padding-left: 10px;
}

#recordingControls {
    text-align: center;
    margin: 2rem 0;
    position: relative;
}

#recordingControls button {
    width: 3rem;
    height: 3rem;
    border-radius: 0.25rem;
    border: none;
    position: relative;
    margin: 0 0.5rem;
    background: linear-gradient(to bottom, #ddd 0%, #f0f0f0 100%);
    box-shadow: 0 1px 2px rgba(0,0,0,0.2);
    outline: none;
}

#startRecord::before {
    position: absolute;
    width: 1.5rem;
    height: 1.5rem;
    background: #8d2351;
    border-radius: 50%;
    top: 0.75rem;
    left: 0.75rem;
    content: '';
}

.recording #startRecord::before {
    background: #fe0001;
}

.recording #startRecord {
    box-shadow: inset 0 2px 3px rgba(0,0,0,0.2);
}

.paused #pauseRecord {
    box-shadow: inset 0 2px 3px rgba(0,0,0,0.2);
}

#pauseRecord::before {
    position: absolute;
    width: 0.5rem;
    height: 1.5rem;
    border: 0.5rem solid #888;
    border-top: none;
    border-bottom: none;
    top: 0.75rem;
    left: 0.75rem;
    content: '';
}

.recording #pauseRecord::before {
    border-color: black;
}

#stopRecord::before {
    position: absolute;
    width: 1.5rem;
    height: 1.5rem;
    top: 0.75rem;
    left: 0.75rem;
    content: '';
    background: #888;
}

.recording #stopRecord::before {
    background: black;
}

label, button {
    cursor: pointer;
}

#recordingTime {
    line-height: 4rem;
    position: absolute;
    top: 0;
    right: 2rem;
    font-family: monospace;
}

#recordingTime::before {
    font-weight: 300;
    margin-right: 0.5rem;
    font-family: Ubuntu, Roboto, "Open Sans", "Segoe UI", "Helvetica Neue", Verdana, sans-serif;
}

.recording #recordingTime::before {
    content: 'Recording';
    font-style: italic;
    color: #fe0001;
}

.paused.recording #recordingTime::before {
    content: 'Paused';
    font-style: normal;
    color: teal;
}


.thirdWidth {
    width: calc(100%/3);
    display: inline-block;
}

.twoThirdWidth {
    width: calc(200%/3);
    display: inline-block;
}

.quarterWidth {
    width: 25%;
    display: inline-block;
}

.threeQuarterWidth {
    width: 75%;
    display: inline-block;
}
.pull-left {
    float: left;
}

.pull-right {
    float: right;
}

.clear {
    clear: both;
}

#main ul {
    margin: 0;
    padding: 0;
    line-height: 2.5rem;
    list-style: none;
}

input {
    border: 1px solid #ccc;
    height: 2rem;
    border-radius: 0.125rem;
    padding: 0 0.5rem;
    outline: none;
    transition: border-color 0.3s, box-shadow 0.3s;
    font-family: Ubuntu, Roboto, "Open Sans", "Segoe UI", "Helvetica Neue", Verdana, sans-serif;
}

button {
    outline: none;
}

input:focus {
    border-color: #09f;
    box-shadow: 0 0 3px #8cf;
}

#recordingList {
    display: flex;
    max-height: 6.5rem;
    overflow-y: auto;
    flex-wrap: wrap;
}

#recordingList a {
    width: 8rem;
    height: 6rem;
    position: relative;
    background: #ddd;
    text-align: center;
    padding: 0.5rem;
    margin: 0 0.5rem 0.5rem 0;
}

#recordingList a video {
    position: absolute;
    max-width: 100%;
    max-height: 100%;
    top: 50%;
    left: 50%;
    transform: translate(-50%, -50%);
}

#recordingList a .requestRaw {
    position: absolute;
    bottom: 0;
    left: 0;
    font-size: 0.7rem;
    color: white;
    background: rgba(0,0,0,0.8);
    width: 100%;
    height: 2rem;
    line-height: 2rem;
    text-align: center;
    z-index: 2;
    transition: opacity 0.25s;
    border: none;
    opacity: 0;
    font-weight: 300;
    padding: 0;
}

#recordingList a:hover .requestRaw {
    opacity: 1;
}

#recordingList .transfer .requestRaw {
    opacity: 0 !important;
}

#recordingList a .loader {
    z-index: 3;
    transform: translate(-50%, -50%) scale(0.4);
}

#recordingList a .loader svg {
    animation: none;
}

#recordingList a .loaderText {
    color: white;
    font-style: normal;
    font-size: 1.75rem;
    white-space: normal;
}

#recordingList .transfer .loader {
    opacity: 1;
    visibility: visible;
}

#recordingList a .loader svg circle:nth-of-type(1) {
    transform-origin: 50% 50%;
    transform:  rotateX(180deg) rotateZ(90deg) ;
}

#recordingList a .loader svg circle:nth-of-type(2) {
    display: none;
}

.btn-success {
    background: #1DE9B6;
}

.btn-upload-oc {
    background: rgb(33, 245, 227);
}

.btn-action {
    background: #64B5F6;
}

.btn-cancel {
    background: #F4FF81;
}

.centreText {
    font-size: 2rem;
    position: absolute;
    top: 50%;
    left: 50%;
    transform: translate(-50%, calc(-50% - 4rem));
    text-align: center;
    color: #666;
}

.ocTopRightButton {
    position: relative;
    top: 0.2rem;
    left: 0.2rem;
    width: 2.5rem;
    height: 2.5rem;
    border-radius: 50%;
    box-shadow: 0 1px 3px rgba(0,0,0,0.2);
    font-size: 1.3rem;
}

.ocColoredButton {
    color: #4bb07b;
    background-color: #24425d;
}

.ocButtonSmallLogo {
    height: 1.35rem;
    padding-top: 0.3rem;
    padding-right: 0.2rem;
    padding-left: 0.2rem;
}

.ocAboutLinks {
    text-align: right;
    position: relative;
    bottom: 0rem;
    right: 3rem;
}

.backBtn {
    visibility: hidden;
    position: absolute;
    top: 0.75rem;
    left: 2rem;
    width: 2.5rem;
    height: 2.5rem;
    border-radius: 50%;
    box-shadow: 0 1px 3px rgba(0,0,0,0.2);
}

.backBtn::before {
    width: 1.5rem;
    height: 4px;
    border-radius: 2px;
    top: calc(1.25rem - 2px);
    left: 0.5rem;
    background: #888;
    position: absolute;
    content: '';
}

.backBtn::after {
    position: absolute;
    content: '';
    width: 0.75rem;
    height: 0.75rem;
    border-bottom: 4px solid #888;
    border-left: 4px solid #888;
    transform: rotate(45deg);
    top: 0.75rem;
    left: 0.625rem;
}

#mergestreams:checked ~ #videoView .mediadevice.audioDevice::after {
    opacity: 0;
}

#mergestreams:checked ~ #videoView .mediadevice.audioDevice {
    width: 3rem !important;
    min-height: 3rem;
    border-radius: 50%;
    bottom: 0.5rem;
    left: calc(50% + 38.166%/2 - 2rem);
    overflow: hidden;
}


#mergestreams:checked ~ #videoView .mediadevice.audioDevice canvas {
    top: 0;
    left: 0;
    width: 100%;
    height: 100%;
    background: rgba(0,0,0,0.2);
}

#minimiseStreams:checked ~ #mergestreams:checked ~ #videoView .mediadevice.audioDevice {
    left: calc(50% + (100vh - 17rem)*8/9 - 2rem);
}


#mergestreams:checked ~ #videoView .audioDevice .placeholder,
#mergestreams:checked ~ #videoView .audioDevice .shadow {
    left: 0;
    top: calc(50% - 0.75rem);
    transform: scale(0.4) translate(-33%, -62.5%);
}

#mergestreams:checked ~ #videoView .audioDevice .shadow {
    top: calc(50% - 0.75rem + 1px);
}

#mergestreams:checked ~ label[for=mergestreams] {
    width: 38.166%;
    box-shadow: 0 8px 16px rgba(0,0,0,0.6);
}

#mergestreams:checked ~ label[for=mergestreams]::before {
    margin-top: 56.25%;
}

#mergestreams:checked ~ label[for=mergestreams]::after {
    content: "Don't worry, \A all active streams will be recorded";
    white-space: pre;
    line-height: 1.75rem;
    transition: opacity 0.5s 10s, visibility 0s 10s;
    background: rgba(0,0,0,0.8);
    padding: 2rem 0;
    z-index: 3;
    pointer-events: none;
    color: white;
    bottom: 50%;
    transform: translateY(50%);
}

#advancedUserView:checked ~ #mergestreams:checked ~ #videoView .videoDevice,
#advancedUserView:checked ~ #mergestreams:checked ~ #videoView .desktopDevice {
    opacity: 0;
    visibility: hidden;
    transition: width 0.5s, opacity 0.25s, visibility 0s 0.25s;
}

.close::before, .close::after {
    width: 1rem;
    height: 2px;
    background: white;
    position: absolute;
    left: 50%;
    top: 50%;
    content: '';
    transform: translate(-50%, -50%) rotate(45deg);
    pointer-events: none;
    transition: background 0.3s !important;
    margin: 0 !important;
}

.close::after {
    transform: translate(-50%, -50%) rotate(-45deg);
}


.close:hover::before, .close:hover::after {
    background: #333;
}

@keyframes circleCover1 {
    0% {
        stroke-dashoffset: 0;
        transform: rotateX(180deg) rotateZ(90deg);
    }
    50% {
        stroke-dashoffset: 515;
        transform: rotateX(180deg) rotateZ(90deg);
    }
    50.01% {
        transform: rotateX(0deg) rotateZ(-90deg);
    }
    100% {
        stroke-dashoffset: 0;
        transform: rotateX(0deg) rotateZ(-90deg);
    }
}

@keyframes spin {
    0% {
        transform: rotate(0);
    }
    100% {
        transform: rotate(360deg);
    }
}

.pairExtraOptions {
    position: absolute;
    bottom: 0;
    left: 0;
    height: 3rem;
    line-height: 3rem;
    box-shadow: 0 -1px 2px rgba(0,0,0,0.3);
    width: 100%;
    text-align: left;
    padding: 0 1rem;
}

.canvasContainer {
    width: 100%;
    height: 100%;
    position: absolute;
    left: 0;
    top: 0;
}

.canvasContainer canvas {
    width: 100%;
    height: 100%;
    touch-action: none;
}

.canvasContainer .tutorial {
    position: absolute;
    max-width: 90%;
    padding: 0 1rem 1rem;
    top: 25%;
    left: 50%;
    transform: translate(-50%, -50%);
    background: rgba(0,0,0,0.6);
    color: white;
    transition: visibility 0s 0.5s, opacity 0.5s;
}

.neverRemind .tutorial {
    visibility: hidden;
    opacity: 0;
}

#whiteboard:checked ~ main .canvasContainer .tutorial {
    transition: visibility 0s 15.5s, opacity 0.5s 15s;
    visibility: hidden;
    opacity: 0;
}

.tutorial ul {
    list-style: disc;
    padding-left: 1rem;
    margin-bottom: 1rem;
}

.tutorial span {
    display: block;
    text-align: right;
}

.tutorial span label, .tutorial span input {
    display: inline-block;
    vertical-align: top;
    line-height: 1.25rem;
    height: 1.25rem;
    font-size: 0.8rem;
}

.tutorial span input:focus {
    box-shadow: none;
}

article {
    max-width: 800px;
    margin: 0 auto;
    font-family: sans;
    padding: 25px 0;
}

article a {
    text-decoration: none;
}

footer {
    padding-top: 25px;
    text-align: center;
}

footer a {
<<<<<<< HEAD
  padding: 0 10px;
}

span.beta {
  position: relative;
  top: 4px;
  font-size: 6pt;
  vertical-align: top;
  display: inline;
  border: 1px solid #888;
  border-radius: 5px;
  padding: 2px;
  color: #888;
=======
    padding: 0 10px;
>>>>>>> b83e506f
}<|MERGE_RESOLUTION|>--- conflicted
+++ resolved
@@ -2091,8 +2091,7 @@
 }
 
 footer a {
-<<<<<<< HEAD
-  padding: 0 10px;
+    padding: 0 10px;
 }
 
 span.beta {
@@ -2105,7 +2104,4 @@
   border-radius: 5px;
   padding: 2px;
   color: #888;
-=======
-    padding: 0 10px;
->>>>>>> b83e506f
 }