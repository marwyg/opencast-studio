--- conflicted
+++ resolved
@@ -5,14 +5,13 @@
         <meta name="viewport" content="width=device-width">
         <meta name="google-site-verification" content="zLyTJjR3SdsG8d0wR5jdHzmm5170gpm_KFfGcy4RfDs" />
         <meta http-equiv="Content-Security-Policy" content="default-src 'self' wss:; connect-src 'self' blob: https: ws: wss: studio.letmedev.com:443 wss://studio.letmedev.com; style-src 'self' https://kit-free.fontawesome.com https://fonts.googleapis.com ; media-src 'self' blob:; img-src 'self' data:; font-src 'self' data: https://fonts.gstatic.com https://kit-free.fontawesome.com; script-src 'self' https://kit.fontawesome.com">
-        <title>Opencast Studio (beta)</title>
+        <title>Opencast Studio</title>
         <link rel="stylesheet" href="css/style.css?version=%ver%">
         <link rel="chrome-webstore-item" href="https://chrome.google.com/webstore/detail/oghkihildgnkedhlolgjomnbfmjpmddm">
     </head>
     <body id=main class="loading translating">
         <header>
             <img src=res/opencast-studio.svg id="logo-main" alt="Opencast Studio" />
-            <span class=beta>beta</span>
             <div id="language">
                 <input type="checkbox" class="hiddenCheck" id="chooseLanguage" />
                 <label id="chosenLanguage" for="chooseLanguage">
@@ -214,147 +213,6 @@
                 </p>
             </div>
         </div>
-<<<<<<< HEAD
-        <label type="button" id="addDevice" for="toggleAddDeviceModal"></label>
-        <label for="minimiseStreams" title="Minimise" data-translatetitle="MINIMISE"></label>
-      </ul>
-    </section>
-    <input type="radio" id="edit" class="hiddenCheck" name="view" autocomplete="off" />
-    <section>
-      <label class="backBtn" for="main" title="Back to main navigation" data-translatetitle="BACK_TO_MAIN"></label>
-      <p class="centreText">Under construction.<br>Please check back later.</p>
-    </section>
-    </div>
-  </main>
-  <svg xmlns="http://www.w3.org/2000/svg">
-    <defs>
-      <clipPath id="mic">
-        <rect x="12" y="0" width="52" height="64" />
-        <rect x="0" y="0" width="12" height="16" />
-        <rect x="0" y="22" width="12" height="6" />
-        <rect x="0" y="34" width="12" height="30" />
-      </clipPath>
-      <clipPath id="micStand">
-        <path d="M 0 0
-                 C 0 29
-                   48 29
-                   48 0
-                 h -6
-                 C 43 22
-                   5 22
-                   5 0" />
-        <rect width="6" height="10" x="21" y="19" />
-        <rect height="5" width="38" x="6" y="24" />
-      </clipPath>
-      <clipPath id="webcamStand">
-        <path d="M 0 48
-                 l 0 -24
-                 l 16 -16
-                 c 0 18
-                   64 18
-                   64 0
-                 l 16 16
-                 l 0 24
-                 h -96
-                 " />
-      </clipPath>
-      <filter id="dropshadow">
-        <feGaussianBlur in="SourceAlpha" stdDeviation="2"/> 
-        <feOffset dx="0" dy="0" result="offsetblur"/>
-        <feComponentTransfer>
-          <feFuncA type="linear" slope="0.2"/>
-        </feComponentTransfer>
-        <feMerge> 
-          <feMergeNode/>
-          <feMergeNode in="SourceGraphic"/> 
-        </feMerge>
-      </filter>
-    </defs>
-  </svg>
-  <div id="addDeviceModal" class="modal">
-    <h4 data-translate="PAIR_HEADING">Pair a device to your session</h4>
-    <div class="modalBody">
-      <span data-translate="PAIR_TEXT">Pair your iOS or Android device to this session by scanning the QR code below</span>
-      <div id="qrcode">
-      </div>
-      <span data-translate="PAIR_ALT_TEXT_1">Alternatively, head over to </span><a id="host"></a><span data-translate="PAIR_ALT_TEXT_2"> and use the code</span>:
-      <p id="paircode"></p>
-      <a id="codehref"></a>
-    </div>
-  </div>
-  <div id="extensionModal" class="modal">
-    <h4 data-translate="HEADING_EXTENSION">Desktop capture requires extension</h4>
-    <div class="modalBody">
-      <span data-translate="REQUIRE_EXTENSION">You need to install a chrome extension to enable desktop capture.</span>
-      <p>
-        <a href="https://chrome.google.com/webstore/detail/oghkihildgnkedhlolgjomnbfmjpmddm" target="_blank" id="installExtension" type="button" data-translate="INSTALL_EXTENSION">Install it via Chrome webstore</a>
-      </p>
-    </div>
-  </div>
-  <div id="saveCreation" class="modal">
-    <h4 data-translate="PRODUCTION_HEADING">Production details</h4>
-    <div class="modalBody">
-      <ul>
-        <span class="quarterWidth" data-translate="PRODUCTION_TITLE">Title</span><span class="threeQuarterWidth"><input name="title" autocomplete="off" /></span>
-        <span class="quarterWidth" data-translate="PRODUCTION_PRESENTER">Presenter</span><span class="threeQuarterWidth"><input name="presenter" autocomplete="off" /></span>
-      </ul>
-      <h4 data-translate="PRODUCTION_MEDIA">Media</h4>
-      <div id="recordingList"></div>
-    </div>
-    <div class="modalFooter">
-      <button class=btn id="uploadOcRecordings">
-        <i class="fas fa-upload"></i>
-        <span data-translate="PRODUCTION_UPLOAD_OC">
-          Upload to Opencast
-        </span>
-      </button>
-      <button class=btn id="saveRecordings">
-        <i class="fas fa-download"></i>
-        <span data-translate="PRODUCTION_SAVE">
-          Save media
-        </span>
-      </button>
-      <button class=btn>
-      <label for="toggleSaveCreationModal">
-        <i class="fas fa-trash"></i>
-        <span data-translate="PRODUCTION_DISCARD">
-          Discard
-        </span>
-      </label>
-      </button>
-    </div>
-  </div>
-  <div id="ocUploadSettings" class="modal">
-    <h4 data-translate="OC_UPLOAD_SETTINGS_HEADING">Configure Opencast Upload</h4>
-    <div class="modalBody">
-      <ul>
-        <span class="quarterWidth" data-translate="OC_UPLOAD_SETTINGS_SERVER_URL">Opencast Server URL</span><span class="threeQuarterWidth"><input name="ocUploadSettingsServerURL" autocomplete="off" /></span>
-        <span class="quarterWidth" data-translate="OC_UPLOAD_SETTINGS_WORKFLOW_ID">Workflow Id</span><span class="threeQuarterWidth"><input name="ocUploadSettingsWorkflowId" autocomplete="off" /></span>
-        <span class="quarterWidth" data-translate="OC_UPLOAD_SETTINGS_LOGIN_NAME">Opencast Username</span><span class="threeQuarterWidth"><input name="ocUploadSettingsLoginName" autocomplete="off" /></span>
-        <span class="quarterWidth" data-translate="OC_UPLOAD_SETTINGS_LOGIN_PASSWORD">Opencast Password</span><span class="threeQuarterWidth"><input type="password" name="ocUploadSettingsLoginPassword" autocomplete="off" /></span>
-      </ul>
-    </div>
-    <div class="modalFooter">
-      <button class=btn id="saveOcUploadSettings" data-translate="OC_UPLOAD_SETTINGS_OK">Ok</button>
-    </div>
-  </div>
-  <script src="js/utils.js?version=%ver%"></script>
-  <script src="js/eventemitter.js?version=%ver%"></script>
-  <script src="js/translate.js?version=%ver%"></script>
-  <script src="js/recorder.js?version=%ver%"></script>
-  <script src="js/devicemanager.js?version=%ver%"></script>
-  <script src="js/compositor.js?version=%ver%"></script>
-  <script src="js/audioanalyser.js?version=%ver%"></script>
-  <script src="js/rafloop.js?version=%ver%"></script>
-  <script src="js/servercomms.js?version=%ver%"></script>
-  <script src="js/peerconnection.js?version=%ver%"></script>
-  <script src="js/qrcode.min.js?version=%ver%"></script>
-  <script src="js/opencastuploader.js?version=%ver%"></script>
-  <script src="js/app.js?version=%ver%"></script>
-  <script src="https://kit.fontawesome.com/04db973ba6.js"></script>
-  <link href="https://fonts.googleapis.com/css?family=Comfortaa:300|Lobster+Two:400" rel="stylesheet">
-</body>
-=======
         <div id="saveCreation" class="modal">
             <h4 data-translate="PRODUCTION_HEADING">Production details</h4>
             <div class="modalBody">
@@ -366,9 +224,26 @@
                 <div id="recordingList"></div>
             </div>
             <div class="modalFooter">
-                <button class="btn btn-upload-oc" id="uploadOcRecordings" data-translate="PRODUCTION_UPLOAD_OC">Upload media to Opencast</button>
-                <button class="btn btn-success" id="saveRecordings" data-translate="PRODUCTION_SAVE">Save media</button>
-                <label for="toggleSaveCreationModal" class="btn btn-cancel" data-translate="PRODUCTION_DISCARD">Discard</label>
+                <button class=btn id="uploadOcRecordings">
+                    <i class="fas fa-upload"></i>
+                    <span data-translate="PRODUCTION_UPLOAD_OC">
+                        Upload to Opencast
+                    </span>
+                </button>
+                <button class=btn id="saveRecordings">
+                    <i class="fas fa-download"></i>
+                    <span data-translate="PRODUCTION_SAVE">
+                        Save media
+                    </span>
+                </button>
+                <button class=btn>
+                    <label for="toggleSaveCreationModal">
+                        <i class="fas fa-trash"></i>
+                        <span data-translate="PRODUCTION_DISCARD">
+                            Discard
+                        </span>
+                    </label>
+                </button>
             </div>
         </div>
         <div id="ocUploadSettings" class="modal">
@@ -382,7 +257,7 @@
                 </ul>
             </div>
             <div class="modalFooter">
-                <button class="btn btn-success" id="saveOcUploadSettings" data-translate="OC_UPLOAD_SETTINGS_OK">Ok</button>
+                <button class=btn id="saveOcUploadSettings" data-translate="OC_UPLOAD_SETTINGS_OK">Ok</button>
             </div>
         </div>
         <script src="js/qrcode.min.js"></script>
@@ -390,5 +265,4 @@
         <script src="https://kit.fontawesome.com/04db973ba6.js"></script>
         <link href="https://fonts.googleapis.com/css?family=Comfortaa:300|Lobster+Two:400" rel="stylesheet">
     </body>
->>>>>>> b7bd3a59
 </html>