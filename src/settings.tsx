import React, { useEffect, useState } from "react";
import deepmerge from "deepmerge";
import parseToml from "@iarna/toml/parse-string";
import { unreachable } from "@opencast/appkit";

import { decodeHexString, usePresentContext } from "./util";
import { DEFINES } from "./defines";

const LOCAL_STORAGE_KEY = "ocStudioSettings";
const CONTEXT_SETTINGS_FILE = "settings.toml";

<<<<<<< HEAD
export const FORM_FIELD_HIDDEN = "hidden";
export const FORM_FIELD_OPTIONAL = "optional";
export const FORM_FIELD_REQUIRED = "required";
=======
const LOCAL_STORAGE_KEY = 'ocStudioSettings';
const CONTEXT_SETTINGS_FILE = 'settings.toml';
const QUERY_PARAM_SETTINGS_PATH = 'settingsFile';

export const FORM_FIELD_HIDDEN = 'hidden';
export const FORM_FIELD_OPTIONAL = 'optional';
export const FORM_FIELD_REQUIRED = 'required';
>>>>>>> 901acb2e
export type FormFieldState =
  | typeof FORM_FIELD_HIDDEN
  | typeof FORM_FIELD_OPTIONAL
  | typeof FORM_FIELD_REQUIRED;

/** Sources that setting values can come from. */
type SettingsSource = "src-server"| "src-url" | "src-local-storage";

/** Opencast Studio runtime settings. */
export type Settings = {
  opencast?: {
    serverUrl?: string; // TODO: make this URL
    loginName?: string;
    loginPassword?: string;
    loginProvided?: boolean;
  };
  upload?: {
    seriesId?: string;
    workflowId?: string;
    acl?: boolean | string;
    dcc?: string;
    titleField?: FormFieldState;
    presenterField?: FormFieldState;
  };
  recording?: {
    videoBitrate?: number;
    mimes?: string[];
  };
  review?: {
    disableCutting?: boolean;
  };
  display?: {
    maxFps?: number;
    maxHeight?: number;
  };
  camera?: {
    maxFps?: number;
    maxHeight?: number;
  };
  return?: {
    allowedDomains?: string[];
    label?: string;
    target?: string;
  };
};

/**
 * The values prefilled on the settings page. These settings are *not* used
 * automatically, they are just the defaults for the UI.
 */
const defaultSettings: Settings = {
  opencast: {
    serverUrl: "https://develop.opencast.org/",
    loginName: "admin",
    loginPassword: "opencast",
  },
};


// ==============================================================================================
// ===== SettingsManager
// ==============================================================================================

/**
 * Responsible for obtaining settings from different places (context settings,
 * local storage, query parameter) and merging them appropriately.
 */
export class SettingsManager {
  /**
   * The settings set by the server. These cannot be edited by the user. If the
   * server did not specify any settings, this is `{}`.
   */
  contextSettings: Settings = Object.create(null);

  /**
   * These settings are given in the query part of the URL (e.g.
   * `?opencast.loginName=peter`). If there are no settings in the URL, this
   * is `{}`.
   */
  urlSettings: Settings = Object.create(null);

  /**
   * The settings set by the user and stored in local storage. This is `{}` if
   * there were no settings in local storage.
   */
  #userSettings: Settings = Object.create(null);

  /**
   * This function is called whenever the user saved their settings. The new
   * settings object is passed as parameter.
   */
  onChange: (newSettings: Settings) => void = () => {
    // By default, this does nothing. It is overwritten below.
  };

  /**
   * Creates a new `Settings` instance by loading user settings from local
   * storage and attempting to load context settings from the server..
   */
  static async init() {
    const self = new SettingsManager();

    // Load the user settings from local storage
    const stored = window.localStorage.getItem(LOCAL_STORAGE_KEY);
    if (stored !== null) {
      let rawUserSettings;
      try {
        rawUserSettings = JSON.parse(stored);
      } catch {
        console.warn("Could not parse settings stored in local storage. Ignoring.");
      }
      self.#userSettings = validate(
        rawUserSettings,
        false,
        "src-local-storage",
        "from local storage user settings",
      );
    }

    const rawContextSettings = await SettingsManager.loadContextSettings() || Object.create(null);
    self.contextSettings = validate(
      rawContextSettings,
      false,
      "src-server",
      "from server settings file",
    );

    // Get settings from URL query. We remove the key `settingsFile` as that is
    // just used for loading the context settings.
    const urlParams = new URLSearchParams(window.location.search);
<<<<<<< HEAD
    const encodedConfig = urlParams.get("config");
=======
    urlParams.delete(QUERY_PARAM_SETTINGS_PATH);

    const encodedConfig = urlParams.get('config');
>>>>>>> 901acb2e
    if (encodedConfig) {
      // In this case, the GET parameter `config` is specified. We now expect a
      // hex encoded TOML file describing the configuration. This is possible in
      // cases where special characters in GET parameters might get modified
      // somehow (e.g. by an LMS). A config=hexstring only uses the most basic
      // characters, so it should always work.

      const decodeAndParse = (input: string): Record<string, unknown> | null => {
        let decoded: string;
        try {
          decoded = decodeHexString(input);
        } catch (e) {
          console.warn(
            "Could not decode hex-encoded string given to GET parameter 'config'. Ignoring. Error:",
            e,
          );
          return null;
        }

        try {
          return parseToml(decoded);
        } catch (e) {
          console.warn(
            "Could not parse (as TOML) decoded hex-string given to GET parameter 'config'. "
              + "Ignoring. Error:",
            e,
          );
        }
        return null;
      };

      for (const key of urlParams.keys()) {
        if (key !== "config") {
          console.warn(
            `URL GET parameter '${key}' is ignored as 'config' is specified. Either specify `
            + " all configuration via the 'config' GET parameter hex string or via direct GET "
            + "parameters. Mixing is not allowed."
          );
        }
      }

      const rawUrlSettings = decodeAndParse(encodedConfig);
      self.urlSettings = validate(
        rawUrlSettings ?? {},
        false,
        "src-url",
        "given as URL `config` GET parameter",
      );
    } else {
      // Interpret each get parameter as single configuration value.
      const rawUrlSettings = Object.create(null);
      for (const [key, value] of urlParams) {
        // Create empty objects for full path (if the key contains '.') and set
        // the value at the end.
        let obj = rawUrlSettings;
        const segments = key.split(".");
        segments.slice(0, -1).forEach(segment => {
          if (!(segment in obj)) {
            obj[segment] = Object.create(null);
          }
          obj = obj[segment];
        });
        obj[segments[segments.length - 1]] = value;
      }

      self.urlSettings = validate(rawUrlSettings, true, "src-url", "given as URL GET parameter");
    }

    return self;
  }

  /**
   * Attempts to load `settings.toml` (or REACT_APP_SETTINGS_PATH is that's
   * specified) from the server. If it fails for some reason, returns `null` and
   * prints an appropriate message on console.
   */
  static async loadContextSettings() {
    // Try to retrieve the context settings.
    let basepath = DEFINES.publicPath;
    if (!basepath.endsWith("/")) {
      basepath += "/";
    }

    // Construct path to settings file. If the `REACT_APP_SETTINGS_PATH` is
    // given and starts with '/', it is interpreted as absolute path from the
    // server root.
<<<<<<< HEAD
    const settingsPath = DEFINES.settingsPath || CONTEXT_SETTINGS_FILE;
    const base = settingsPath.startsWith("/") ? "" : basepath;
=======
    let settingsPath = process.env.REACT_APP_SETTINGS_PATH || CONTEXT_SETTINGS_FILE;

    // If a custom file is given via query parameter, change the settings path
    // appropriately.
    const urlParams = new URLSearchParams(window.location.search);
    const customFile = urlParams.get(QUERY_PARAM_SETTINGS_PATH);
    if (customFile) {
      if (customFile.includes('/') || customFile.includes('\\')) {
        console.warn(`You can only specify a filename via '${QUERY_PARAM_SETTINGS_PATH}', `
          + 'not a path');
      } else {
        const segments = settingsPath.split('/');
        segments[segments.length - 1] = customFile;
        settingsPath = segments.join('/');
      }
    }

    const base = settingsPath.startsWith('/') ? '' : basepath;
>>>>>>> 901acb2e
    const url = `${window.location.origin}${base}${settingsPath}`;
    let response: Response;
    try {
      response = await fetch(url);
    } catch (e) {
      console.warn(`Could not access '${settingsPath}' due to network error!`, e || "");
      return null;
    }

    if (response.status === 404) {
      // If the settings file was not found, we silently ignore the error. We
      // expect many installation to provide this file.
      console.debug(`'${settingsPath}' returned 404: ignoring`);
      return null;
    } else if (!response.ok) {
      console.error(
        `Fetching '${settingsPath}' failed: ${response.status} ${response.statusText}`
      );
      return null;
    }

    if (response.headers.get("Content-Type")?.startsWith("text/html")) {
      console.warn(`'${settingsPath}' request has 'Content-Type: text/html' -> ignoring...`);
      return null;
    }

    try {
      return parseToml(await response.text());
    } catch (e) {
      console.error(`Could not parse '${settingsPath}' as TOML: `, e);
      throw new SyntaxError(`Could not parse '${settingsPath}' as TOML: ${e}`);
    }
  }

  /**
   * Stores the given `newSettings` as user settings. The given object might be
   * partial, i.e. only the new values can be specified. Values in `newSettings`
   * override values in the old user settings.
   */
  saveSettings(newSettings: Settings) {
    this.#userSettings = merge(this.#userSettings, newSettings);
    window.localStorage.setItem(LOCAL_STORAGE_KEY, JSON.stringify(this.#userSettings));
    this.onChange(this.settings());
  }

  /** The merged settings that the whole application should use. */
  settings(): Settings {
    return mergeAll([this.#userSettings, this.contextSettings, this.urlSettings]);
  }

  /**
   * The values for the settings forms. These are simply the user settings with
   * missing settings filled by `defaultSettings`.
   */
  formValues() {
    return merge(defaultSettings, this.#userSettings);
  }

  fixedSettings(): Settings {
    return merge(this.contextSettings, this.urlSettings);
  }

  /**
   * Returns whether a specific setting is configurable by the user. It is not
   * if the setting is fixed by the context setting or an URL setting. The path
   * is given as string. Example: `manager.isConfigurable('opencast.loginName')`
   */
  isConfigurable(path: string) {
    let obj = this.fixedSettings();
    const segments = path.split(".");
    for (const segment of segments) {
      if (!(segment in obj)) {
        return true;
      }
      // eslint-disable-next-line @typescript-eslint/no-explicit-any
      obj = (obj as any)[segment];
    }

    return false;
  }

  isUsernameConfigurable() {
    return this.isConfigurable("opencast.loginName")
      && this.fixedSettings().opencast?.loginProvided !== true;
  }
  isPasswordConfigurable() {
    return this.isConfigurable("opencast.loginPassword")
      && this.fixedSettings().opencast?.loginProvided !== true;
  }
}



// ==============================================================================================
// ===== Setting runtime validation
// ==============================================================================================

/**
 * Validate the given `obj` with the global settings `SCHEMA`. If `allowParse`
 * is true, string values are attempted to parse into the expected type. `src`
 * must be one of `SRC_SERVER`, `SRC_URL` or `SRC_LOCAL_STORAGE`.
 * `srcDescription` is just a string for error messages specifying where `obj`
 * comes from.
 */
const validate = (
  obj: object,
  allowParse: boolean,
  src: SettingsSource,
  sourceDescription: string,
): Settings => {
  type SchemaOrValidator = Validator<unknown> | { [key: string]: SchemaOrValidator };

  // Validates `obj` with `schema`. `path` is the current path used for error
  // messages.
  const validate = (schema: SchemaOrValidator, obj: unknown, path: string) => {
    if (typeof schema === "function") {
      return validateValue(schema, obj, path);
    } else if (obj && typeof obj === "object") {
      return validateObj(schema, obj, path);
    } else {
      return unreachable();
    }
  };

  // Validate a settings value with a validation function. Returns the final
  // value of the setting or `null` if it should be ignored.
  const validateValue = (validation: Validator<unknown>, value: unknown, path: string) => {
    try {
      const newValue = validation(value, allowParse, src);
      return newValue === undefined ? value : newValue;
    } catch (e) {
      console.warn(
        `Validation of setting '${path}' (${sourceDescription}) with value '${value}' failed: `
          + `${e}. Ignoring.`
      );
      return null;
    }
  };

  // Validate a settings object/namespace. `schema` and `obj` need to be
  // objects.
  const validateObj = (schema: Record<string, SchemaOrValidator>, obj: object, path: string) => {
    // We iterate through all keys of the given settings object, checking if
    // each key is valid and recursively validating the value of that key.
    const out = Object.create(null);
    for (const [key, value] of Object.entries(obj)) {
      const newPath = path ? `${path}.${key}` : key;
      if (key in schema && key in obj) {
        const validatedValue = validate(schema[key], value, newPath);

        // If `null` is returned, the validation failed and we ignore this
        // value.
        if (validatedValue !== null) {
          out[key] = validatedValue;
        }
      } else {
        console.warn(
          `'${newPath}' (${sourceDescription}) is not a valid settings key. Ignoring.`
        );
      }
    }

    return out;
  };

  return validate(SCHEMA, obj, "");
};

/**
 * Validation function for a setting value.
 *
 * `v` is the input value and could be anything. `allowParse` specifies whether
 * the input might be parsed into the correct type (this is only `true` for GET
 * parameters). The validation should throw an error if the input value is not
 * valid for the setting. Otherwise the function must return a value which is
 * then used in the validated settings object. The returned value might be `v`
 * or something else.
 */
type Validator<T> = (v: unknown, allowParse: boolean, src: SettingsSource) => T;

/** Validation functions for basic types. */
const types = {
  "string": v => {
    if (typeof v !== "string") {
      throw new Error("is not a string, but should be");
    }
    return v;
  },
  "int": (v, allowParse): number => {
    if (Number.isInteger(v)) {
      return v as number;
    }

    if (allowParse && typeof v === "string") {
      if (/^[-+]?(\d+)$/.test(v)) {
        return Number(v);
      }

      throw new Error("can't be parsed as integer");
    } else {
      throw new Error("is not an integer");
    }
  },
  "boolean": (v, allowParse): boolean => {
    if (typeof v === "boolean") {
      return v;
    }

    if (allowParse) {
      if (v === "true") {
        return true;
      }
      if (v === "false") {
        return false;
      }
      throw new Error("can't be parsed as boolean");
    } else {
      throw new Error("is not a boolean");
    }
  },
  positiveInteger: (v, allowParse): number => {
    const i = types.int(v, allowParse);
    if (i <= 0) {
      throw new Error("has to be positive, but isn't");
    }

    return i;
  },
  "array": elementType => {
    return (v, allowParse, src) => {
      if (typeof v === "string" && allowParse) {
        try {
          v = JSON.parse(v);
        } catch {
          throw new Error("can't be parsed as array");
        }
      }

      if (!Array.isArray(v)) {
        throw new Error("is not an array");
      }

      return v.map(element => {
        try {
          return elementType(element, allowParse, src);
        } catch (err) {
          throw new Error(`failed to validate element '${element}' of array: ${err}`);
        }
      });
    };
  },
} satisfies {
  string: Validator<string>;
  int: Validator<number>;
  boolean: Validator<boolean>;
  positiveInteger: Validator<number>;
  array: <T, >(validator: Validator<T>) => Validator<T[]>;
};

/** Validator for `FormFieldState`. */
const metaDataField: Validator<FormFieldState> = v => {
  if (typeof v !== "string") {
    throw new Error("has to be a string");
  }

  if (![FORM_FIELD_HIDDEN, FORM_FIELD_OPTIONAL, FORM_FIELD_REQUIRED].includes(v)) {
    throw new Error(
      `has to be either '${FORM_FIELD_HIDDEN}', '${FORM_FIELD_OPTIONAL}' or `
        + `'${FORM_FIELD_REQUIRED}', but is '${v}'`
    );
  }

  return v as FormFieldState;
};

/**
 * A validator wrapper that errors of the source of the value is NOT
 * `settings.toml`.
 */
const onlyFromServer = <Out, >(inner: Validator<Out>): Validator<Out> => (
  (v, allowParse, src) => {
    if (src !== "src-server") {
      throw new Error("this configuration cannot be specified via the URL or local storage, "
        + "but must be specified in 'settings.toml'");
    }

    return inner(v, allowParse, src);
  }
);

/** Defines all potential settings and their validation functions. */
const SCHEMA = {
  opencast: {
    serverUrl: v => {
      const s = types.string(v);

      if (s === "/" || s === "") {
        return;
      }

      const url = new URL(s);
      if (url.protocol !== "https:" && url.protocol !== "http:") {
        throw new Error('the URL does not start with "http:" or "https:"');
      }

      // TODO: we could return the `URL` here or do other adjustments
      return v;
    },
    loginName: types.string,
    loginPassword: types.string,
    loginProvided: types.boolean,
  },
  upload: {
    seriesId: types.string,
    workflowId: types.string,
    acl: (v, allowParse) => {
      if ((allowParse && v === "false") || v === false) {
        return false;
      }
      if ((allowParse && v === "true") || v === true) {
        return true;
      }

      if (typeof v === "string") {
        return v;
      }

      throw new Error("needs to be 'true', 'false' or a string");
    },
    dcc: types.string,
    titleField: metaDataField,
    presenterField: metaDataField,
  },
  recording: {
    videoBitrate: types.positiveInteger,
    mimes: types.array(types.string),
  },
  review: {
    disableCutting: types.boolean,
  },
  display: {
    maxFps: types.positiveInteger,
    maxHeight: types.positiveInteger,
  },
  camera: {
    maxFps: types.positiveInteger,
    maxHeight: types.positiveInteger,
  },
  return: {
    allowedDomains: onlyFromServer(types.array(types.string)),
    label: types.string,
    target: v => {
      if (typeof v !== "string") {
        throw new Error("has to be a string");
      }
      if (!(v.startsWith("/") || v.startsWith("http"))) {
        throw new Error("has to start with '/' or 'http'");
      }
      return v;
    },
  },
} satisfies Record<string, Record<string, Validator<unknown>>>;


// ==============================================================================================
// ===== Utilities
// ==============================================================================================

// Customize array merge behavior
const merge = (a: Settings, b: Settings): Settings => deepmerge(a, b, { arrayMerge });
const mergeAll = (array: Settings[]) => deepmerge.all(array, { arrayMerge });
const arrayMerge: deepmerge.Options["arrayMerge"]
  = (_destinationArray, sourceArray, _options) => sourceArray;


// ==============================================================================================
// ===== React context for settings
// ==============================================================================================

const Context = React.createContext<Settings | null>(null);
const ManagerContext = React.createContext<SettingsManager | null>(null);

/** Returns the current settings. */
export const useSettings = (): Settings => usePresentContext(Context, "useSettings");

/** Returns the settings manager. */
export const useSettingsManager = (): SettingsManager =>
  usePresentContext(ManagerContext, "useSettingsManager");

type ProviderProps = React.PropsWithChildren<{
  settingsManager: SettingsManager;
}>;

export const Provider: React.FC<ProviderProps> = ({ settingsManager, children }) => {
  const [settings, updateSettings] = useState<Settings>(settingsManager.settings());
  settingsManager.onChange = (newSettings: Settings) => updateSettings(newSettings);

  // This debug output will be useful for future debugging sessions.
  useEffect(() => {
    console.debug("Current settings: ", settings);
  });

  return (
    <ManagerContext.Provider value={settingsManager}>
      <Context.Provider value={settings}>
        {children}
      </Context.Provider>
    </ManagerContext.Provider>
  );
};<|MERGE_RESOLUTION|>--- conflicted
+++ resolved
@@ -8,20 +8,11 @@
 
 const LOCAL_STORAGE_KEY = "ocStudioSettings";
 const CONTEXT_SETTINGS_FILE = "settings.toml";
-
-<<<<<<< HEAD
+const QUERY_PARAM_SETTINGS_PATH = "settingsFile";
+
 export const FORM_FIELD_HIDDEN = "hidden";
 export const FORM_FIELD_OPTIONAL = "optional";
 export const FORM_FIELD_REQUIRED = "required";
-=======
-const LOCAL_STORAGE_KEY = 'ocStudioSettings';
-const CONTEXT_SETTINGS_FILE = 'settings.toml';
-const QUERY_PARAM_SETTINGS_PATH = 'settingsFile';
-
-export const FORM_FIELD_HIDDEN = 'hidden';
-export const FORM_FIELD_OPTIONAL = 'optional';
-export const FORM_FIELD_REQUIRED = 'required';
->>>>>>> 901acb2e
 export type FormFieldState =
   | typeof FORM_FIELD_HIDDEN
   | typeof FORM_FIELD_OPTIONAL
@@ -152,13 +143,9 @@
     // Get settings from URL query. We remove the key `settingsFile` as that is
     // just used for loading the context settings.
     const urlParams = new URLSearchParams(window.location.search);
-<<<<<<< HEAD
+    urlParams.delete(QUERY_PARAM_SETTINGS_PATH);
+
     const encodedConfig = urlParams.get("config");
-=======
-    urlParams.delete(QUERY_PARAM_SETTINGS_PATH);
-
-    const encodedConfig = urlParams.get('config');
->>>>>>> 901acb2e
     if (encodedConfig) {
       // In this case, the GET parameter `config` is specified. We now expect a
       // hex encoded TOML file describing the configuration. This is possible in
@@ -245,29 +232,24 @@
     // Construct path to settings file. If the `REACT_APP_SETTINGS_PATH` is
     // given and starts with '/', it is interpreted as absolute path from the
     // server root.
-<<<<<<< HEAD
-    const settingsPath = DEFINES.settingsPath || CONTEXT_SETTINGS_FILE;
-    const base = settingsPath.startsWith("/") ? "" : basepath;
-=======
-    let settingsPath = process.env.REACT_APP_SETTINGS_PATH || CONTEXT_SETTINGS_FILE;
+    let settingsPath = DEFINES.settingsPath || CONTEXT_SETTINGS_FILE;
 
     // If a custom file is given via query parameter, change the settings path
     // appropriately.
     const urlParams = new URLSearchParams(window.location.search);
     const customFile = urlParams.get(QUERY_PARAM_SETTINGS_PATH);
     if (customFile) {
-      if (customFile.includes('/') || customFile.includes('\\')) {
+      if (customFile.includes("/") || customFile.includes("\\")) {
         console.warn(`You can only specify a filename via '${QUERY_PARAM_SETTINGS_PATH}', `
-          + 'not a path');
+          + "not a path");
       } else {
-        const segments = settingsPath.split('/');
+        const segments = settingsPath.split("/");
         segments[segments.length - 1] = customFile;
-        settingsPath = segments.join('/');
-      }
-    }
-
-    const base = settingsPath.startsWith('/') ? '' : basepath;
->>>>>>> 901acb2e
+        settingsPath = segments.join("/");
+      }
+    }
+
+    const base = settingsPath.startsWith("/") ? "" : basepath;
     const url = `${window.location.origin}${base}${settingsPath}`;
     let response: Response;
     try {
