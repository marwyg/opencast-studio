--- conflicted
+++ resolved
@@ -440,12 +440,16 @@
       </Trans>
     );
 
-<<<<<<< HEAD
   const uploadRef = useRef(null);
-=======
-  return (
-    <Fragment>
-      <NotConnectedWarning />
+
+  const handlers = {
+    UPLOAD: keyEvent => { if(keyEvent) { uploadRef.current?.click() }},
+  };
+
+  return (
+    <GlobalHotKeys keyMap={otherShortcuts} handlers={handlers}>
+      <Fragment>
+        <NotConnectedWarning />
 
       <form>
         { titleField !== FORM_FIELD_HIDDEN && <Input
@@ -467,37 +471,6 @@
           defaultValue={presenterValue}
           {...{ errors, register }}
         /> }
->>>>>>> a96d1e1b
-
-  const handlers = {
-    UPLOAD: keyEvent => { if(keyEvent) { uploadRef.current?.click() }},
-  };
-
-  return (
-    <GlobalHotKeys keyMap={otherShortcuts} handlers={handlers}>
-      <Fragment>
-        <NotConnectedWarning />
-
-        <form>
-          { titleField !== FORM_FIELD_HIDDEN && <Input
-            name="title"
-            label={t('save-creation-label-title')}
-            required={titleField === FORM_FIELD_REQUIRED}
-            onChange={handleInputChange}
-            autoComplete="off"
-            defaultValue={title}
-            {...{ errors, register }}
-          /> }
-
-          { presenterField !== FORM_FIELD_HIDDEN && <Input
-            name="presenter"
-            label={t('save-creation-label-presenter')}
-            required={presenterField === FORM_FIELD_REQUIRED}
-            onChange={handleInputChange}
-            autoComplete="off"
-            defaultValue={presenterValue}
-            {...{ errors, register }}
-          /> }
 
           <Button
             disabled={recordings.length === 0}
