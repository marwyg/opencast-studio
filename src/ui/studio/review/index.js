//; -*- mode: rjsx;-*-
/** @jsx jsx */
import { jsx, Themed, useColorMode } from 'theme-ui';

import { FontAwesomeIcon } from '@fortawesome/react-fontawesome';
import { faTrash, faPlay, faPause } from '@fortawesome/free-solid-svg-icons';

import { Fragment, forwardRef, useState, useRef, useEffect, useImperativeHandle } from 'react';
import { Link, IconButton, Flex, Spinner, Text } from '@theme-ui/components';
import { Trans, useTranslation } from 'react-i18next';

import { ActionButtons, StepContainer, VideoBox } from '../elements';
import { useStudioState, useDispatch } from '../../../studio-state';
import { useSettings } from '../../../settings';
import Notification from '../../notification';
import { ReactComponent as CutOutIcon } from './cut-out-icon.svg';
import { ReactComponent as CutHereIcon } from './cut-here-icon.svg';
import Tooltip from '../../../Tooltip';

import { GlobalHotKeys } from 'react-hotkeys';
import { editShortcuts } from '../keyboard-shortcuts/globalKeys';

// In some situation we would like to set the current time to 0 or check for it.
// Thanks to a browser bug, setting the current time to 0 fails. Using a number
// slightly higher works thought. So we use this 1ms time for now. Sigh.
const ALMOST_ZERO = 0.001;

export default function Review(props) {
  const { t } = useTranslation();
  const recordingDispatch = useDispatch();
  const { recordings, prematureRecordingEnd, videoChoice } = useStudioState();
  const emptyRecording = recordings.some(rec => rec.media.size === 0);
  const previewController = useRef();
  const [currentTime, setCurrentTime] = useState(0);
  const [previewReady, setPreviewReady] = useState();

  const handleBack = () => {
    const doIt = window.confirm(t('confirm-discard-recordings'));
    if (doIt) {
      recordingDispatch({ type: 'RESET' });
      props.firstStep();
    }
  };

  const handleNext = () => {
    props.nextStep();
  };

  const expectedRecordings = (() => {
    switch (videoChoice) {
      case 'none':
        return 0;
      case 'both':
        return 2;
      default:
        return 1;
    }
  })();

  return (
    <StepContainer>
      <Themed.h1>{ t('review-heading') }</Themed.h1>

      {prematureRecordingEnd && (
        <Notification isDanger>
          <Text>{t('error-lost-stream-end-recording')}</Text>
        </Notification>
      )}

      {emptyRecording && (
        <Notification isDanger>{t('review-error-empty-recording')}</Notification>
      )}

      {(
        !previewReady || recordings.length !== expectedRecordings
      ) && <div sx={{
        flex: 1,
        display: 'flex',
        alignItems: 'center',
        justifyContent: 'center',
      }}>
        <Spinner title={t('save-creation-waiting-for-recordings')} />
      </div>
      }
      {recordings.length === expectedRecordings && <div sx={previewReady ? {
        display: 'flex',
        flex: '1 1 auto',
        flexDirection: 'column'
      } : {
        display: 'none'
      }}>
        <Preview
          ref={previewController}
          onTimeUpdate={event => {
            setCurrentTime(event.target.currentTime);
          }}
          onReady={() => setPreviewReady(true)}
        />

        <div sx={{ mb: 3 }} />

        <ControlBox {...{ previewController, currentTime }} />
      </div>}

      <div sx={{ mb: 3 }} />

      <ActionButtons
        prev={{
          onClick: handleBack,
          danger: true,
          label: 'review-button-discard-and-record',
        }}
        next={{ onClick: handleNext }}
      />
    </StepContainer>
  );
};

const ControlBox = ({ previewController, currentTime }) => (
  <div sx={{
    backgroundColor: 'gray.4',
    color: 'text',
    borderRadius: '8px',
  }}>
    <VideoControls {...{ previewController, currentTime }} />
    <Scrubber {...{ previewController, currentTime }} />
  </div>
);

const Scrubber = ({ previewController, currentTime }) => {
  const duration = previewController.current?.duration || Infinity;
  const { start, end } = useStudioState();

  const [colorMode] = useColorMode();

  const setTime = mouseEvent => {
    const rect = mouseEvent.target.getBoundingClientRect();
    const x = mouseEvent.clientX - rect.x;
    let progress = x / rect.width;
    if (progress < 0) {
      progress = 0;
    } else if (progress > 1) {
      progress = 1;
    }

    if (previewController.current) {
      previewController.current.currentTime = progress * duration;
    }
  };

  const cutStyle = {
    position: 'absolute',
    backgroundColor: colorMode === 'dark' ? 'gray.2' : 'gray.3',
    height: '100%',
    boxSizing: 'content-box',
  };

  return (
    <div sx={{ p: 2 }}>
      <div sx={{ py: 1, position: 'relative' }}>
        <div
          onClick={e => setTime(e)}
          onMouseMove={e => {
            // Ignore unless only the primary button is pressed (`buttons` is a
            // bitset).
            if (e.buttons === 1) {
              // TODO: maybe debounce this? Browsers seem to somewhat debounce
              // that already.
              setTime(e);
            }
          }}
          sx={{
            position: 'absolute',
            width: '100%',
            height: '100%',
            cursor: 'pointer',
            top: 0,
            zIndex: 10,
          }}
        />
        <div sx={{
          position: 'relative',
          backgroundColor: '#6bc295',
          height: '12px',
          width: '100%',
          borderRadius: '6px',
          overflow: 'hidden',
          '@media not (any-pointer: fine)': {
            height: '20px',
            borderRadius: '10px',
          }
        }}>
          { (start != null && start > 0) && <div sx={{
            left: 0,
            borderRight: '2px solid black',
            width: `${(start / duration) * 100}%`,
            ...cutStyle,
          }} /> }
          { (end != null && end < duration) && <div sx={{
            right: 0,
            borderLeft: '2px solid black',
            width: `${((duration - end) / duration) * 100}%`,
            ...cutStyle,
          }} /> }
          <div sx={{
            position: 'absolute',
            left: 0,
            width: `${(currentTime / duration) * 100}%`,
            backgroundColor: 'black',
            height: '100%',
            opacity: 0.3,
          }} />
        </div>
      </div>
    </div>
  );
};

const VideoControls = ({ currentTime, previewController }) => {
  const { start, end } = useStudioState();
  const recordingDispatch = useDispatch();
  const settings = useSettings();
  const { t } = useTranslation();

  const duration = previewController.current?.duration;

  const switchPlayPause = (keyEvent) => {
    const controller = previewController.current;
    if (controller.isPlaying) {
      controller.pause(keyEvent);
    } else if (controller.isReadyToPlay) {
      controller.play(keyEvent);
    }
  }

  const leftMarker = useRef(null);
  const rightMarker = useRef(null);

  const handlers = {
    PLAY_PAUSE: keyEvent => { if(keyEvent) { switchPlayPause(keyEvent) }},
    DELETE_CROP_MARK_LEFT: keyEvent => { if(keyEvent) { leftMarker.current?.click() }},
    DELETE_CROP_MARK_RIGHT: keyEvent => { if(keyEvent) { rightMarker.current?.click() }},
  };

  return <div sx={{ textAlign: 'center' }}>
<<<<<<< HEAD
    <GlobalHotKeys keyMap={editShortcuts} handlers={handlers}>
      <Flex
        sx={{
          backgroundColor: 'gray.4',
          p: 2,
          justifyContent: 'center',
          alignItems: 'flex-end',
          '& > *': {
            mx: 2,
          }
        }}
      >
        { settings.review?.disableCutting || <CutControls
          marker="start"
          innerRef={leftMarker}
          value={start}
          control={end}
          invariant={(start, end) => start < end}
          { ...{ recordingDispatch, previewController, currentTime } }
        /> }
        <Tooltip content={previewController.current?.isPlaying ? t('review-pause') : t('review-play')}>
          <button 
            sx={{ backgroundColor: 'transparent', border: 'none', mx: 3, color: 'gray.0' }}
            onClick={() => {
              const controller = previewController.current;
              if (controller) {
                if (controller.isPlaying) {
                  controller.pause();
                } else if (controller.isReadyToPlay) {
                  controller.play();
                }
              }
            }}
          >
            <FontAwesomeIcon
              icon={previewController.current?.isPlaying ? faPause : faPlay}
              sx={{ fontSize: '50px', opacity: 0.8, '&:hover': { opacity: 1 } }}
            />
          </button>
        </Tooltip>
        { settings.review?.disableCutting || <CutControls
          marker="end"
          innerRef={rightMarker}
          value={end}
          control={start}
          invariant={(end, start) => start < end}
          { ...{ recordingDispatch, previewController, currentTime } }
        /> }
      </Flex>
      {t('review-player-progress', { currentTime, duration })}
    </GlobalHotKeys>
=======
    <Flex
      sx={{
        backgroundColor: 'gray.4',
        p: 2,
        justifyContent: 'center',
        alignItems: 'flex-end',
        '& > *': {
          mx: 2,
        }
      }}
    >
      {settings.review?.disableCutting || <CutControls
        marker='start'
        value={start}
        control={end}
        invariant={(start, end) => start < end}
        { ...{ recordingDispatch, previewController, currentTime } }
      />}
      <Tooltip content={previewController.current?.isPlaying ? t('review-pause') : t('review-play')}>
        <button
          sx={{ backgroundColor: 'transparent', border: 'none', mx: 3, color: 'gray.0' }}
          onClick={() => {
            const controller = previewController.current;
            if (controller) {
              if (controller.isPlaying) {
                controller.pause();
              } else if (controller.isReadyToPlay) {
                controller.play();
              }
            }
          }}
        >
          <FontAwesomeIcon
            icon={previewController.current?.isPlaying ? faPause : faPlay}
            sx={{ fontSize: '50px', opacity: 0.8, '&:hover': { opacity: 1 }}}
          />
        </button>
      </Tooltip>
      {settings.review?.disableCutting || <CutControls
        marker='end'
        value={end}
        control={start}
        invariant={(end, start) => start < end}
        { ...{ recordingDispatch, previewController, currentTime } }
      />}
    </Flex>
    {t('review-player-progress', { currentTime, duration })}
>>>>>>> a96d1e1b
  </div>;
};

const CutControls = (
  { marker, value, control, invariant, currentTime, previewController, recordingDispatch, innerRef }
) => {
  const { t } = useTranslation();

  const handlers = {
    CUT_LEFT: keyEvent => { if(keyEvent) { document.getElementById("leftmarker").click() }},
    CUT_RIGHT: keyEvent => { if(keyEvent) { document.getElementById("rightmarker").click() }},
  };

  const state = (
<<<<<<< HEAD
    <GlobalHotKeys keyMap={editShortcuts} handlers={handlers}>
      <div sx={{ flex: 1, textAlign: marker === 'start' ? 'right' : 'left', color: 'gray.0' }}>
        { value !== null && <Fragment>
          <Trans { ...{ t } } i18nKey={`review-${marker}`}>
            {{ [marker]: value }} <Link href="" onClick={event => {
              event.preventDefault();
              previewController.current.currentTime = value;
            }} />
          </Trans>
          <Tooltip content={t(`review-remove-cut-point`)}>
            <IconButton context={marker} 
              ref={innerRef} // for DELETE_CROP_MARK
              onClick={
                () => recordingDispatch({
                  type: `UPDATE_${marker.toUpperCase()}`,
                  payload: null,
                })}
            >
              <FontAwesomeIcon icon={faTrash} />
            </IconButton>
          </Tooltip>
        </Fragment> }
      </div>
    </GlobalHotKeys>
=======
    <div sx={{ flex: 1, textAlign: marker === 'start' ? 'right' : 'left', color: 'gray.0' }}>
      { value !== null && <Fragment>
        <Trans { ...{ t } } i18nKey={`review-${marker}`}>
          {{ [marker]: value }} <Link href='' onClick={event => {
            event.preventDefault();
            previewController.current.currentTime = value;
          }} />
        </Trans>
        <Tooltip content={t(`review-remove-cut-point`)}>
          <IconButton context={marker} onClick={
            () => recordingDispatch({
              type: `UPDATE_${marker.toUpperCase()}`,
              payload: null,
            })
          }>
            <FontAwesomeIcon icon={faTrash} />
          </IconButton>
        </Tooltip>
      </Fragment> }
    </div>
>>>>>>> a96d1e1b
  );

  const disabled = (() => {
    if (currentTime <= ALMOST_ZERO || currentTime >= previewController.current?.duration) {
      return true;
    }
    if (control != null && !invariant(currentTime, control)) {
      return true;
    }
    return false;
  })();

  const button = (
<<<<<<< HEAD
    <GlobalHotKeys keyMap={editShortcuts} handlers={handlers}>
      <Tooltip content={t(`review-set-${marker}`)}>
        <button
          id={marker === 'start' ? 'leftmarker' : 'rightmarker'}
          {...{ disabled }}
          onClick={() => {
            let value = previewController.current.currentTime;
            // We disable the buttons when the generated values would be invalid,
            // but we rely on `timeupdate` events for that, which are not guaranteed
            // to be timely, so we still have to check the invariant when actually
            // updating the state. Here we decided to just clamp the value appropriately.
            if (control != null && !invariant(value, control)) {
                value = control;
            }
            recordingDispatch({
              type: `UPDATE_${marker.toUpperCase()}`,
              payload: value,
            });
          }}
          sx={{
            backgroundColor: 'transparent',
            color: 'text',
            border: 'none',
            pt: '4px',
            px: '8px',
            borderRadius: '4px',
            '&:disabled': {
              opacity: 0.3,
            },
            '&:not(:disabled):hover': {
              backgroundColor: 'gray.3'
            },
          }}
        >
          <CutHereIcon sx={{ height: '32px', transform: marker === 'end' ? 'scaleX(-1)' : '' }} />
        </button>
      </Tooltip>
    </GlobalHotKeys>
=======
    <Tooltip content={t(`review-set-${marker}`)}>
      <button
        {...{ disabled }}
        onClick={() => {
          let value = previewController.current.currentTime;
          // We disable the buttons when the generated values would be invalid,
          // but we rely on `timeupdate` events for that, which are not guaranteed
          // to be timely, so we still have to check the invariant when actually
          // updating the state. Here we decided to just clamp the value appropriately.
          if (control != null && !invariant(value, control)) {
            value = control;
          }
          recordingDispatch({
            type: `UPDATE_${marker.toUpperCase()}`,
            payload: value,
          });
        }}
        sx={{
          backgroundColor: 'transparent',
          color: 'text',
          border: 'none',
          pt: '4px',
          px: '8px',
          borderRadius: '4px',
          '&:disabled': {
            opacity: 0.3,
          },
          '&:not(:disabled):hover': {
            backgroundColor: 'gray.3'
          },
        }}
      >
        <CutHereIcon sx={{ height: '32px', transform: marker === 'end' ? 'scaleX(-1)' : '' }} />
      </button></Tooltip>
>>>>>>> a96d1e1b
  );

  return marker === 'start'
    ? <Fragment>{ state }{ button }</Fragment>
    : <Fragment>{ button }{ state }</Fragment>;
};

const Preview = forwardRef(function _Preview({ onTimeUpdate, onReady }, ref) {
  const { recordings, start, end } = useStudioState();
  const { t } = useTranslation();

  const videoRefs = [useRef(), useRef()];
  const allVideos = videoRefs.slice(0, recordings.length);

  const desktopIndex = recordings.length === 2
    ? (recordings[0].deviceType === 'desktop' ? 0 : 1)
    : null;

  // The index of the last video ref that received an event (0 or 1).
  const lastOrigin = useRef();

  useImperativeHandle(ref, () => ({
    get currentTime() {
      return videoRefs[lastOrigin.current || 0].current.currentTime;
    },
    set currentTime(currentTime) {
      allVideos.forEach(r => r.current.currentTime = currentTime);
    },
    get duration() {
      return videoRefs[lastOrigin.current || 0].current?.duration;
    },
    get isPlaying() {
      const v = videoRefs[lastOrigin.current || 0].current;
      return v && v.currentTime > 0 && !v.paused && !v.ended;
    },
    get isReadyToPlay() {
      // State 2 means 'at least enough data to play one frame'
      return allVideos.every(r => r.current.readyState >= 2);
    },
    play() {
      allVideos.forEach(r => r.current.play());
    },
    pause() {
      allVideos.forEach(r => r.current.pause());
    },
  }));

  // Some browsers don't calculate the duration for the recorded videos
  // preventing us from seeking in the video. We force it below
  // in the event handlers of the video elements, but we want to hold off
  // on some effects until that calculation is done.
  const durationCalculationProgress = [useRef(), useRef()];
  const [durationsCalculated, setDurationsCalculated] = useState();

  // Some logic to decide whether we currently are in a part of the video that
  // will be removed. The state will be updated in `onTimeUpdate` below and is
  // only here to trigger a rerender: the condition for rendering the overlay is
  // below.
  const isInCutRegion = time => (start !== null && time < start) || (end !== null && time > end);
  const currentTime = videoRefs[lastOrigin.current || 0].current?.currentTime || 0;
  const overlayVisible = isInCutRegion(currentTime);
  const [, setOverlayVisible] = useState(overlayVisible);

  useEffect(() => {
    if (durationsCalculated) {
      onReady();
    }
  }, [onReady, durationsCalculated]);

  // Setup backup synchronization between both video elements
  useEffect(() => {
    if (!durationsCalculated) {
      return;
    }

    if (recordings.length === 2) {
      // If we have two recordings, both will have audio. But the user doesn't
      // want to hear audio twice, so we mute one video element. Particularly,
      // we mute the desktop video, as there the audio/video synchronization is
      // not as critical.
      videoRefs[desktopIndex].current.volume = 0;

      const va = videoRefs[0].current;
      const vb = videoRefs[1].current;

      // We regularly check if both video elements diverge too much from one
      // another.
      let frameCounter = 0;
      let fixRequest;
      const fixTime = () => {
        // Only run every 60 frames.
        if (frameCounter % 60 === 0) {
          // We want the difference to be below 150ms. Usually, even without
          // this backup solution, it should be below 50ms at all time. That's
          // what testing showed.
          const diff = Math.abs(va.currentTime - vb.currentTime);
          if (diff > 0.15 && lastOrigin.current != null) {
            const origin = videoRefs[lastOrigin.current].current;
            const target = videoRefs[lastOrigin.current === 0 ? 1 : 0].current;
            target.currentTime = origin.currentTime;
          }
        }

        frameCounter++;
        fixRequest = window.requestAnimationFrame(fixTime);
      };
      fixRequest = window.requestAnimationFrame(fixTime);

      return () => window.cancelAnimationFrame(fixRequest);
    }
  });

  const handlers = {
    FORWARD_5_SEC: keyEvent => { if(keyEvent) { skipFiveSeconds(keyEvent) }},
    BACKWARDS_5_SEC: keyEvent => { if(keyEvent) { skipFiveSeconds(keyEvent) }},
    FORWARD_1_FRAME: keyEvent => { if(keyEvent) { skipFrame(keyEvent) }},
    BACKWARDS_1_FRAME: keyEvent => { if(keyEvent) { skipFrame(keyEvent) }},
  };

  const skipFiveSeconds = (keyEvent) => {
    videoRefs.forEach( video => {
      if (video.current !== undefined) {
        if (keyEvent.key === 'l' || keyEvent.key === 'ArrowRight') {
          video.current.currentTime = Math.min(video.current.duration, video.current.currentTime + 5);
        } else if (keyEvent.key === 'j' || keyEvent.key === 'ArrowLeft') {
          video.current.currentTime = Math.max(0, video.current.currentTime - 5);
        }
      }
    });
  }

  const skipFrame = (keyEvent) => {
    const fps = 30;

    videoRefs.forEach( video => {
      if (video.current !== undefined) {
        if (keyEvent.key === '.') {
          video.current.currentTime = Math.min(video.current.duration, video.current.currentTime + (1/fps));
        } else if (keyEvent.key === ',') {
          video.current.currentTime = Math.max(0, video.current.currentTime - (1/fps));
        }
      }
    });
  }

  const children = recordings.map((recording, index) => ({
    body: (
<<<<<<< HEAD
      <GlobalHotKeys keyMap={editShortcuts} handlers={handlers}>
        <div sx={{ position: 'relative', width: '100%', height: '100%' }}>
          { overlayVisible && <div sx={{
              position: 'absolute',
              left: 0,
              right: 0,
              top: 0,
              bottom: 0,
              backgroundColor: 'rgba(0, 0, 0, 0.65)',
              color: 'white',
              display: 'flex',
              flexDirection: 'column',
              alignItems: 'center',
              justifyContent: 'center',
              pointerEvents: 'none',
            }}>
              <CutOutIcon sx={{ height: '4em' }}/>
              <p sx={{ my: 3 }}>{ t('review-part-will-be-removed') }</p>
            </div>
          }
          <video
            ref={videoRefs[index]}
            key={index}
            src={recording.url}
            onLoadedData={event => {
              // Force the browser to calculate the duration of the stream
              // by seeking way past its end. *fingers crossed*
              // We reset this later in an effect. (See above.)
              // Also without setting the current time once initially,
              // some browsers show a black video element instead of the first frame.
              event.target.currentTime = Number.MAX_VALUE;
              durationCalculationProgress[index].current = 'started';
            }}
            onTimeUpdate={durationsCalculated ? event => {
              const currentTime = event.target.currentTime;
              setOverlayVisible(isInCutRegion(currentTime));

              onTimeUpdate(event);
            } : event => {
              if (!durationsCalculated) {
                switch (durationCalculationProgress[index].current) {
=======
      <div sx={{ position: 'relative', width: '100%', height: '100%' }}>
        { overlayVisible && <div
          sx={{
            position: 'absolute',
            left: 0,
            right: 0,
            top: 0,
            bottom: 0,
            backgroundColor: 'rgba(0, 0, 0, 0.65)',
            color: 'white',
            display: 'flex',
            flexDirection: 'column',
            alignItems: 'center',
            justifyContent: 'center',
            pointerEvents: 'none',
          }}>
          <CutOutIcon sx={{ height: '4em' }}/>
          <p sx={{ my: 3 }}>{ t('review-part-will-be-removed') }</p>
        </div>
        }
        <video
          ref={videoRefs[index]}
          key={index}
          src={recording.url}
          onLoadedData={event => {
            // Force the browser to calculate the duration of the stream
            // by seeking way past its end. *fingers crossed*
            // We reset this later in an effect. (See above.)
            // Also without setting the current time once initially,
            // some browsers show a black video element instead of the first frame.
            event.target.currentTime = Number.MAX_VALUE;
            durationCalculationProgress[index].current = 'started';
          }}
          onTimeUpdate={durationsCalculated ? event => {
            const currentTime = event.target.currentTime;
            setOverlayVisible(isInCutRegion(currentTime));

            onTimeUpdate(event);
          } : event => {
            if (!durationsCalculated) {
              switch (durationCalculationProgress[index].current) {
>>>>>>> a96d1e1b
                case 'started':
                  event.target.currentTime = ALMOST_ZERO;
                  durationCalculationProgress[index].current = 'done';
                  break;
                case 'done':
                  if (durationCalculationProgress.filter(
                    p => p.current === 'done'
                  ).length === recordings.length) {
                    setDurationsCalculated(true);
                  }
                  break;
                default:
                  // Appease the linter
                  break;
<<<<<<< HEAD
                }
              }}
            }
            preload="auto" tabIndex={'-1'}
            sx={{
              width: '100%',
              height: '100%',
              backgroundColor: '#ccc',
              outline: 'none'
            }}
          />
        </div>
      </GlobalHotKeys>
=======
              }
            }} // eslint-disable-line
          }
          preload='auto' tabIndex={'-1'}
          sx={{
            width: '100%',
            height: '100%',
            backgroundColor: '#ccc',
            outline: 'none'
          }}
        />
      </div>
>>>>>>> a96d1e1b
    ),
    dimensions: () => recording.dimensions,
  }));

  return <VideoBox gap={20}>{children}</VideoBox>;
});<|MERGE_RESOLUTION|>--- conflicted
+++ resolved
@@ -243,7 +243,6 @@
   };
 
   return <div sx={{ textAlign: 'center' }}>
-<<<<<<< HEAD
     <GlobalHotKeys keyMap={editShortcuts} handlers={handlers}>
       <Flex
         sx={{
@@ -257,7 +256,7 @@
         }}
       >
         { settings.review?.disableCutting || <CutControls
-          marker="start"
+          marker='start'
           innerRef={leftMarker}
           value={start}
           control={end}
@@ -265,7 +264,7 @@
           { ...{ recordingDispatch, previewController, currentTime } }
         /> }
         <Tooltip content={previewController.current?.isPlaying ? t('review-pause') : t('review-play')}>
-          <button 
+          <button
             sx={{ backgroundColor: 'transparent', border: 'none', mx: 3, color: 'gray.0' }}
             onClick={() => {
               const controller = previewController.current;
@@ -280,12 +279,12 @@
           >
             <FontAwesomeIcon
               icon={previewController.current?.isPlaying ? faPause : faPlay}
-              sx={{ fontSize: '50px', opacity: 0.8, '&:hover': { opacity: 1 } }}
+              sx={{ fontSize: '50px', opacity: 0.8, '&:hover': { opacity: 1 }}}
             />
           </button>
         </Tooltip>
         { settings.review?.disableCutting || <CutControls
-          marker="end"
+          marker='end'
           innerRef={rightMarker}
           value={end}
           control={start}
@@ -295,55 +294,6 @@
       </Flex>
       {t('review-player-progress', { currentTime, duration })}
     </GlobalHotKeys>
-=======
-    <Flex
-      sx={{
-        backgroundColor: 'gray.4',
-        p: 2,
-        justifyContent: 'center',
-        alignItems: 'flex-end',
-        '& > *': {
-          mx: 2,
-        }
-      }}
-    >
-      {settings.review?.disableCutting || <CutControls
-        marker='start'
-        value={start}
-        control={end}
-        invariant={(start, end) => start < end}
-        { ...{ recordingDispatch, previewController, currentTime } }
-      />}
-      <Tooltip content={previewController.current?.isPlaying ? t('review-pause') : t('review-play')}>
-        <button
-          sx={{ backgroundColor: 'transparent', border: 'none', mx: 3, color: 'gray.0' }}
-          onClick={() => {
-            const controller = previewController.current;
-            if (controller) {
-              if (controller.isPlaying) {
-                controller.pause();
-              } else if (controller.isReadyToPlay) {
-                controller.play();
-              }
-            }
-          }}
-        >
-          <FontAwesomeIcon
-            icon={previewController.current?.isPlaying ? faPause : faPlay}
-            sx={{ fontSize: '50px', opacity: 0.8, '&:hover': { opacity: 1 }}}
-          />
-        </button>
-      </Tooltip>
-      {settings.review?.disableCutting || <CutControls
-        marker='end'
-        value={end}
-        control={start}
-        invariant={(end, start) => start < end}
-        { ...{ recordingDispatch, previewController, currentTime } }
-      />}
-    </Flex>
-    {t('review-player-progress', { currentTime, duration })}
->>>>>>> a96d1e1b
   </div>;
 };
 
@@ -358,18 +308,17 @@
   };
 
   const state = (
-<<<<<<< HEAD
     <GlobalHotKeys keyMap={editShortcuts} handlers={handlers}>
       <div sx={{ flex: 1, textAlign: marker === 'start' ? 'right' : 'left', color: 'gray.0' }}>
         { value !== null && <Fragment>
           <Trans { ...{ t } } i18nKey={`review-${marker}`}>
-            {{ [marker]: value }} <Link href="" onClick={event => {
+            {{ [marker]: value }} <Link href='' onClick={event => {
               event.preventDefault();
               previewController.current.currentTime = value;
             }} />
           </Trans>
           <Tooltip content={t(`review-remove-cut-point`)}>
-            <IconButton context={marker} 
+            <IconButton context={marker}
               ref={innerRef} // for DELETE_CROP_MARK
               onClick={
                 () => recordingDispatch({
@@ -383,28 +332,6 @@
         </Fragment> }
       </div>
     </GlobalHotKeys>
-=======
-    <div sx={{ flex: 1, textAlign: marker === 'start' ? 'right' : 'left', color: 'gray.0' }}>
-      { value !== null && <Fragment>
-        <Trans { ...{ t } } i18nKey={`review-${marker}`}>
-          {{ [marker]: value }} <Link href='' onClick={event => {
-            event.preventDefault();
-            previewController.current.currentTime = value;
-          }} />
-        </Trans>
-        <Tooltip content={t(`review-remove-cut-point`)}>
-          <IconButton context={marker} onClick={
-            () => recordingDispatch({
-              type: `UPDATE_${marker.toUpperCase()}`,
-              payload: null,
-            })
-          }>
-            <FontAwesomeIcon icon={faTrash} />
-          </IconButton>
-        </Tooltip>
-      </Fragment> }
-    </div>
->>>>>>> a96d1e1b
   );
 
   const disabled = (() => {
@@ -418,7 +345,6 @@
   })();
 
   const button = (
-<<<<<<< HEAD
     <GlobalHotKeys keyMap={editShortcuts} handlers={handlers}>
       <Tooltip content={t(`review-set-${marker}`)}>
         <button
@@ -457,42 +383,6 @@
         </button>
       </Tooltip>
     </GlobalHotKeys>
-=======
-    <Tooltip content={t(`review-set-${marker}`)}>
-      <button
-        {...{ disabled }}
-        onClick={() => {
-          let value = previewController.current.currentTime;
-          // We disable the buttons when the generated values would be invalid,
-          // but we rely on `timeupdate` events for that, which are not guaranteed
-          // to be timely, so we still have to check the invariant when actually
-          // updating the state. Here we decided to just clamp the value appropriately.
-          if (control != null && !invariant(value, control)) {
-            value = control;
-          }
-          recordingDispatch({
-            type: `UPDATE_${marker.toUpperCase()}`,
-            payload: value,
-          });
-        }}
-        sx={{
-          backgroundColor: 'transparent',
-          color: 'text',
-          border: 'none',
-          pt: '4px',
-          px: '8px',
-          borderRadius: '4px',
-          '&:disabled': {
-            opacity: 0.3,
-          },
-          '&:not(:disabled):hover': {
-            backgroundColor: 'gray.3'
-          },
-        }}
-      >
-        <CutHereIcon sx={{ height: '32px', transform: marker === 'end' ? 'scaleX(-1)' : '' }} />
-      </button></Tooltip>
->>>>>>> a96d1e1b
   );
 
   return marker === 'start'
@@ -640,10 +530,10 @@
 
   const children = recordings.map((recording, index) => ({
     body: (
-<<<<<<< HEAD
       <GlobalHotKeys keyMap={editShortcuts} handlers={handlers}>
         <div sx={{ position: 'relative', width: '100%', height: '100%' }}>
-          { overlayVisible && <div sx={{
+          { overlayVisible && <div
+          sx={{
               position: 'absolute',
               left: 0,
               right: 0,
@@ -657,9 +547,9 @@
               justifyContent: 'center',
               pointerEvents: 'none',
             }}>
-              <CutOutIcon sx={{ height: '4em' }}/>
-              <p sx={{ my: 3 }}>{ t('review-part-will-be-removed') }</p>
-            </div>
+            <CutOutIcon sx={{ height: '4em' }}/>
+            <p sx={{ my: 3 }}>{ t('review-part-will-be-removed') }</p>
+          </div>
           }
           <video
             ref={videoRefs[index]}
@@ -682,68 +572,24 @@
             } : event => {
               if (!durationsCalculated) {
                 switch (durationCalculationProgress[index].current) {
-=======
-      <div sx={{ position: 'relative', width: '100%', height: '100%' }}>
-        { overlayVisible && <div
-          sx={{
-            position: 'absolute',
-            left: 0,
-            right: 0,
-            top: 0,
-            bottom: 0,
-            backgroundColor: 'rgba(0, 0, 0, 0.65)',
-            color: 'white',
-            display: 'flex',
-            flexDirection: 'column',
-            alignItems: 'center',
-            justifyContent: 'center',
-            pointerEvents: 'none',
-          }}>
-          <CutOutIcon sx={{ height: '4em' }}/>
-          <p sx={{ my: 3 }}>{ t('review-part-will-be-removed') }</p>
-        </div>
-        }
-        <video
-          ref={videoRefs[index]}
-          key={index}
-          src={recording.url}
-          onLoadedData={event => {
-            // Force the browser to calculate the duration of the stream
-            // by seeking way past its end. *fingers crossed*
-            // We reset this later in an effect. (See above.)
-            // Also without setting the current time once initially,
-            // some browsers show a black video element instead of the first frame.
-            event.target.currentTime = Number.MAX_VALUE;
-            durationCalculationProgress[index].current = 'started';
-          }}
-          onTimeUpdate={durationsCalculated ? event => {
-            const currentTime = event.target.currentTime;
-            setOverlayVisible(isInCutRegion(currentTime));
-
-            onTimeUpdate(event);
-          } : event => {
-            if (!durationsCalculated) {
-              switch (durationCalculationProgress[index].current) {
->>>>>>> a96d1e1b
-                case 'started':
-                  event.target.currentTime = ALMOST_ZERO;
-                  durationCalculationProgress[index].current = 'done';
-                  break;
-                case 'done':
-                  if (durationCalculationProgress.filter(
-                    p => p.current === 'done'
-                  ).length === recordings.length) {
-                    setDurationsCalculated(true);
-                  }
-                  break;
-                default:
-                  // Appease the linter
-                  break;
-<<<<<<< HEAD
+                  case 'started':
+                    event.target.currentTime = ALMOST_ZERO;
+                    durationCalculationProgress[index].current = 'done';
+                    break;
+                  case 'done':
+                    if (durationCalculationProgress.filter(
+                      p => p.current === 'done'
+                    ).length === recordings.length) {
+                      setDurationsCalculated(true);
+                    }
+                    break;
+                  default:
+                    // Appease the linter
+                    break;
                 }
-              }}
+              }} // eslint-disable-line
             }
-            preload="auto" tabIndex={'-1'}
+            preload='auto' tabIndex={'-1'}
             sx={{
               width: '100%',
               height: '100%',
@@ -753,20 +599,6 @@
           />
         </div>
       </GlobalHotKeys>
-=======
-              }
-            }} // eslint-disable-line
-          }
-          preload='auto' tabIndex={'-1'}
-          sx={{
-            width: '100%',
-            height: '100%',
-            backgroundColor: '#ccc',
-            outline: 'none'
-          }}
-        />
-      </div>
->>>>>>> a96d1e1b
     ),
     dimensions: () => recording.dimensions,
   }));
