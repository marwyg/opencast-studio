--- conflicted
+++ resolved
@@ -12,12 +12,8 @@
   faWrench,
   faInfoCircle,
   faVideo,
-<<<<<<< HEAD
   faKeyboard,
-} from "@fortawesome/free-solid-svg-icons";
-=======
 } from '@fortawesome/free-solid-svg-icons';
->>>>>>> a96d1e1b
 
 import { useStudioState } from '../studio-state';
 
@@ -231,18 +227,14 @@
           {t('nav-settings')}
         </NavElement>
         <NavElement
-<<<<<<< HEAD
-          target="/shortcuts"
+          target='/shortcuts'
           icon={faKeyboard}
           onClick={closeMenu}
         >
           {t('nav-shortcuts')}
         </NavElement>
         <NavElement
-          target="/about"
-=======
           target='/about'
->>>>>>> a96d1e1b
           icon={faInfoCircle}
           onClick={closeMenu}
         >
